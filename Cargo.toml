[package]
name = "electrs"
version = "0.4.1"
authors = ["Roman Zeyde <me@romanzey.de>"]
description = "An efficient re-implementation of Electrum Server in Rust"
license = "MIT"
homepage = "https://github.com/romanz/electrs"
repository = "https://github.com/romanz/electrs"
keywords = ["bitcoin", "electrum", "server", "index", "database"]
documentation = "https://docs.rs/electrs/"
readme = "README.md"
edition = "2018"

[features]
default = [ "rocksdb" ]
<<<<<<< HEAD
=======
liquid = [ "elements" ]
electrum-discovery = [ "electrum-client"]
>>>>>>> b3385f3c
oldcpu = [ "rocksdb-oldcpu" ]

[dependencies]
arraydeque = "0.4"
arrayref = "0.3.6"
base64 = "0.12.0"
bincode = "1.2.1"
chan = "0.1"
chan-signal = "0.3"
clap = "2.31"
dirs = "2.0"
error-chain = "0.12.2"
futures = "0.1"
glob = "0.3"
hex = "0.4.2"
hyper = "0.12.33"
itertools = "0.9.0"
lazy_static = "1.3.0"
libc = "0.2.68"
log = "0.4"
lru = "0.3"
lru-cache = "0.1.1"
monacoin = { git = "https://github.com/wakiyamap/rust-monacoin/", rev = "dd13a3f6c7889b7d4ce1d1dd9b8f2badf197bade", features = ["use-serde"] }
num_cpus = "1.12.0"
page_size = "0.4.2"
prometheus = "0.7"
rayon = "1.3.0"
rocksdb = { version = "0.13.0", optional = true }
rocksdb-oldcpu = { version = "0.12.4", optional = true, package = "rocksdb" }
rust-crypto = "0.2"
serde = "1.0.104"
serde_derive = "1.0.104"
serde_json = "1.0.48"
stderrlog = "0.4.3"
sysconf = ">=0.3.4"
time = "0.1"
tiny_http = "0.6"
url = "2.1.1"

<<<<<<< HEAD
=======
# optional dependencies for electrum-discovery
electrum-client = { version = "0.1.0-beta.6", optional = true }

[dependencies.bitcoin]
version = "0.23.0"
features = ["use-serde"]

[dependencies.elements]
optional = true
version = "0.12.1"
features = ["serde-feature"]

>>>>>>> b3385f3c
[dev-dependencies]
tempfile = "3.1"

[profile.release]
lto = true
panic = 'abort'
<<<<<<< HEAD
codegen-units = 1
=======
codegen-units = 1

[patch.crates-io.bitcoin]
git = "https://github.com/blockstream/rust-bitcoin"
rev = "0.23-electrs"

[patch.crates-io.elements]
git = "https://github.com/elementsproject/rust-elements"
rev = "98e0c4ba1b55cd876d1d8bcff64bcf01c4c370b6"
>>>>>>> b3385f3c
<|MERGE_RESOLUTION|>--- conflicted
+++ resolved
@@ -13,11 +13,7 @@
 
 [features]
 default = [ "rocksdb" ]
-<<<<<<< HEAD
-=======
-liquid = [ "elements" ]
 electrum-discovery = [ "electrum-client"]
->>>>>>> b3385f3c
 oldcpu = [ "rocksdb-oldcpu" ]
 
 [dependencies]
@@ -57,37 +53,13 @@
 tiny_http = "0.6"
 url = "2.1.1"
 
-<<<<<<< HEAD
-=======
 # optional dependencies for electrum-discovery
 electrum-client = { version = "0.1.0-beta.6", optional = true }
 
-[dependencies.bitcoin]
-version = "0.23.0"
-features = ["use-serde"]
-
-[dependencies.elements]
-optional = true
-version = "0.12.1"
-features = ["serde-feature"]
-
->>>>>>> b3385f3c
 [dev-dependencies]
 tempfile = "3.1"
 
 [profile.release]
 lto = true
 panic = 'abort'
-<<<<<<< HEAD
-codegen-units = 1
-=======
-codegen-units = 1
-
-[patch.crates-io.bitcoin]
-git = "https://github.com/blockstream/rust-bitcoin"
-rev = "0.23-electrs"
-
-[patch.crates-io.elements]
-git = "https://github.com/elementsproject/rust-elements"
-rev = "98e0c4ba1b55cd876d1d8bcff64bcf01c4c370b6"
->>>>>>> b3385f3c
+codegen-units = 1