#![recursion_limit = "1024"]

<<<<<<< HEAD
extern crate base64;
extern crate bincode;
extern crate chan_signal;
extern crate crypto;
extern crate dirs;
extern crate glob;
extern crate hex;
extern crate hyper;
extern crate itertools;
extern crate libc;
extern crate lru;
extern crate lru_cache;
extern crate monacoin;
extern crate num_cpus;
extern crate page_size;
extern crate prometheus;
extern crate rayon;
extern crate serde;
extern crate stderrlog;
extern crate sysconf;
extern crate time;
extern crate tiny_http;
extern crate url;

=======
>>>>>>> 2f8759e9
// See https://github.com/romanz/electrs/issues/193 & https://github.com/rust-rocksdb/rust-rocksdb/issues/327
#[cfg(not(feature = "oldcpu"))]
extern crate rocksdb;
#[cfg(feature = "oldcpu")]
extern crate rocksdb_oldcpu as rocksdb;

#[macro_use]
extern crate clap;
#[macro_use]
extern crate arrayref;
#[macro_use]
extern crate error_chain;
#[macro_use]
extern crate log;
#[macro_use]
extern crate serde_derive;
#[macro_use]
extern crate serde_json;

#[macro_use]
extern crate lazy_static;

pub mod chain;
pub mod config;
pub mod daemon;
pub mod electrum;
pub mod errors;
pub mod metrics;
pub mod new_index;
pub mod rest;
pub mod signal;
pub mod util;<|MERGE_RESOLUTION|>--- conflicted
+++ resolved
@@ -1,32 +1,5 @@
 #![recursion_limit = "1024"]
 
-<<<<<<< HEAD
-extern crate base64;
-extern crate bincode;
-extern crate chan_signal;
-extern crate crypto;
-extern crate dirs;
-extern crate glob;
-extern crate hex;
-extern crate hyper;
-extern crate itertools;
-extern crate libc;
-extern crate lru;
-extern crate lru_cache;
-extern crate monacoin;
-extern crate num_cpus;
-extern crate page_size;
-extern crate prometheus;
-extern crate rayon;
-extern crate serde;
-extern crate stderrlog;
-extern crate sysconf;
-extern crate time;
-extern crate tiny_http;
-extern crate url;
-
-=======
->>>>>>> 2f8759e9
 // See https://github.com/romanz/electrs/issues/193 & https://github.com/rust-rocksdb/rust-rocksdb/issues/327
 #[cfg(not(feature = "oldcpu"))]
 extern crate rocksdb;
