use rayon::prelude::*;

use std::collections::{BTreeSet, HashMap};
use std::sync::{Arc, RwLock, RwLockReadGuard};
use std::time::{Duration, Instant};

use crate::chain::{Network, OutPoint, Transaction, TxOut};
use crate::config::Config;
use crate::daemon::Daemon;
use crate::errors::*;
use crate::new_index::{ChainQuery, Mempool, ScriptStats, SpendingInput, Utxo};
use crate::util::{is_spendable, BlockId, Bytes, TransactionStatus};

<<<<<<< HEAD
use monacoin::Txid;
=======
use bitcoin::Txid;

#[cfg(feature = "liquid")]
use crate::{
    chain::AssetId,
    elements::{lookup_asset, AssetRegistry, LiquidAsset},
};
>>>>>>> b3385f3c

const FEE_ESTIMATES_TTL: u64 = 60; // seconds

const CONF_TARGETS: [u16; 28] = [
    1u16, 2u16, 3u16, 4u16, 5u16, 6u16, 7u16, 8u16, 9u16, 10u16, 11u16, 12u16, 13u16, 14u16, 15u16,
    16u16, 17u16, 18u16, 19u16, 20u16, 21u16, 22u16, 23u16, 24u16, 25u16, 144u16, 504u16, 1008u16,
];

pub struct Query {
    chain: Arc<ChainQuery>, // TODO: should be used as read-only
    mempool: Arc<RwLock<Mempool>>,
    daemon: Arc<Daemon>,
    config: Arc<Config>,
    cached_estimates: RwLock<(HashMap<u16, f64>, Option<Instant>)>,
    cached_relayfee: RwLock<Option<f64>>,
<<<<<<< HEAD
}

impl Query {
    pub fn new(chain: Arc<ChainQuery>, mempool: Arc<RwLock<Mempool>>, daemon: Arc<Daemon>) -> Self {
=======
    #[cfg(feature = "liquid")]
    asset_db: Option<AssetRegistry>,
}

impl Query {
    #[cfg(not(feature = "liquid"))]
    pub fn new(
        chain: Arc<ChainQuery>,
        mempool: Arc<RwLock<Mempool>>,
        daemon: Arc<Daemon>,
        config: Arc<Config>,
    ) -> Self {
>>>>>>> b3385f3c
        Query {
            chain,
            mempool,
            daemon,
            config,
            cached_estimates: RwLock::new((HashMap::new(), None)),
            cached_relayfee: RwLock::new(None),
        }
    }

    pub fn chain(&self) -> &ChainQuery {
        &self.chain
    }

    pub fn config(&self) -> &Config {
        &self.config
    }

    pub fn network(&self) -> Network {
        self.config.network_type
    }

    pub fn mempool(&self) -> RwLockReadGuard<Mempool> {
        self.mempool.read().unwrap()
    }

    pub fn broadcast_raw(&self, txhex: &str) -> Result<Txid> {
        let txid = self.daemon.broadcast_raw(txhex)?;
        self.mempool
            .write()
            .unwrap()
            .add_by_txid(&self.daemon, &txid);
        Ok(txid)
    }

    pub fn utxo(&self, scripthash: &[u8]) -> Result<Vec<Utxo>> {
        let mut utxos = self.chain.utxo(scripthash, self.config.utxos_limit)?;
        let mempool = self.mempool();
        utxos.retain(|utxo| !mempool.has_spend(&OutPoint::from(utxo)));
        utxos.extend(mempool.utxo(scripthash));
        Ok(utxos)
    }

    pub fn history_txids(&self, scripthash: &[u8], limit: usize) -> Vec<(Txid, Option<BlockId>)> {
        let confirmed_txids = self.chain.history_txids(scripthash, limit);
        let confirmed_len = confirmed_txids.len();
        let confirmed_txids = confirmed_txids.into_iter().map(|(tx, b)| (tx, Some(b)));

        let mempool_txids = self
            .mempool()
            .history_txids(scripthash, limit - confirmed_len)
            .into_iter()
            .map(|tx| (tx, None));

        confirmed_txids.chain(mempool_txids).collect()
    }

    pub fn stats(&self, scripthash: &[u8]) -> (ScriptStats, ScriptStats) {
        (
            self.chain.stats(scripthash),
            self.mempool().stats(scripthash),
        )
    }

    pub fn lookup_txn(&self, txid: &Txid) -> Option<Transaction> {
        self.chain
            .lookup_txn(txid, None)
            .or_else(|| self.mempool().lookup_txn(txid))
    }
    pub fn lookup_raw_txn(&self, txid: &Txid) -> Option<Bytes> {
        self.chain
            .lookup_raw_txn(txid, None)
            .or_else(|| self.mempool().lookup_raw_txn(txid))
    }

    pub fn lookup_txos(&self, outpoints: &BTreeSet<OutPoint>) -> HashMap<OutPoint, TxOut> {
        // the mempool lookup_txos() internally looks up confirmed txos as well
        self.mempool()
            .lookup_txos(outpoints)
            .expect("failed loading txos")
    }

    pub fn lookup_spend(&self, outpoint: &OutPoint) -> Option<SpendingInput> {
        self.chain
            .lookup_spend(outpoint)
            .or_else(|| self.mempool().lookup_spend(outpoint))
    }

    pub fn lookup_tx_spends(&self, tx: Transaction) -> Vec<Option<SpendingInput>> {
        let txid = tx.txid();

        tx.output
            .par_iter()
            .enumerate()
            .map(|(vout, txout)| {
                if is_spendable(txout) {
                    self.lookup_spend(&OutPoint {
                        txid,
                        vout: vout as u32,
                    })
                } else {
                    None
                }
            })
            .collect()
    }

    pub fn get_tx_status(&self, txid: &Txid) -> TransactionStatus {
        TransactionStatus::from(self.chain.tx_confirming_block(txid))
    }

    pub fn estimate_fee(&self, conf_target: u16) -> Option<f64> {
        if let (ref cache, Some(cache_time)) = *self.cached_estimates.read().unwrap() {
            if cache_time.elapsed() < Duration::from_secs(FEE_ESTIMATES_TTL) {
                return cache.get(&conf_target).copied();
            }
        }

        self.update_fee_estimates();
        self.cached_estimates
            .read()
            .unwrap()
            .0
            .get(&conf_target)
            .copied()
    }

    pub fn estimate_fee_map(&self) -> HashMap<u16, f64> {
        if let (ref cache, Some(cache_time)) = *self.cached_estimates.read().unwrap() {
            if cache_time.elapsed() < Duration::from_secs(FEE_ESTIMATES_TTL) {
                return cache.clone();
            }
        }

        self.update_fee_estimates();
        self.cached_estimates.read().unwrap().0.clone()
    }

    fn update_fee_estimates(&self) {
        match self.daemon.estimatesmartfee_batch(&CONF_TARGETS) {
            Ok(estimates) => {
                *self.cached_estimates.write().unwrap() = (estimates, Some(Instant::now()));
            }
            Err(err) => {
                warn!("failed estimating feerates: {:?}", err);
            }
        }
    }

    pub fn get_relayfee(&self) -> Result<f64> {
        if let Some(cached) = *self.cached_relayfee.read().unwrap() {
            return Ok(cached);
        }

        let relayfee = self.daemon.get_relayfee()?;
        self.cached_relayfee.write().unwrap().replace(relayfee);
        Ok(relayfee)
    }
<<<<<<< HEAD
=======

    #[cfg(feature = "liquid")]
    pub fn new(
        chain: Arc<ChainQuery>,
        mempool: Arc<RwLock<Mempool>>,
        daemon: Arc<Daemon>,
        config: Arc<Config>,
        asset_db: Option<AssetRegistry>,
    ) -> Self {
        Query {
            chain,
            mempool,
            daemon,
            config,
            asset_db,
            cached_estimates: RwLock::new((HashMap::new(), None)),
            cached_relayfee: RwLock::new(None),
        }
    }

    #[cfg(feature = "liquid")]
    pub fn lookup_asset(&self, asset_id: &AssetId) -> Result<Option<LiquidAsset>> {
        lookup_asset(&self, self.asset_db.as_ref(), asset_id)
    }
>>>>>>> b3385f3c
}<|MERGE_RESOLUTION|>--- conflicted
+++ resolved
@@ -11,17 +11,7 @@
 use crate::new_index::{ChainQuery, Mempool, ScriptStats, SpendingInput, Utxo};
 use crate::util::{is_spendable, BlockId, Bytes, TransactionStatus};
 
-<<<<<<< HEAD
 use monacoin::Txid;
-=======
-use bitcoin::Txid;
-
-#[cfg(feature = "liquid")]
-use crate::{
-    chain::AssetId,
-    elements::{lookup_asset, AssetRegistry, LiquidAsset},
-};
->>>>>>> b3385f3c
 
 const FEE_ESTIMATES_TTL: u64 = 60; // seconds
 
@@ -37,25 +27,15 @@
     config: Arc<Config>,
     cached_estimates: RwLock<(HashMap<u16, f64>, Option<Instant>)>,
     cached_relayfee: RwLock<Option<f64>>,
-<<<<<<< HEAD
 }
 
 impl Query {
-    pub fn new(chain: Arc<ChainQuery>, mempool: Arc<RwLock<Mempool>>, daemon: Arc<Daemon>) -> Self {
-=======
-    #[cfg(feature = "liquid")]
-    asset_db: Option<AssetRegistry>,
-}
-
-impl Query {
-    #[cfg(not(feature = "liquid"))]
     pub fn new(
         chain: Arc<ChainQuery>,
         mempool: Arc<RwLock<Mempool>>,
         daemon: Arc<Daemon>,
         config: Arc<Config>,
     ) -> Self {
->>>>>>> b3385f3c
         Query {
             chain,
             mempool,
@@ -214,31 +194,4 @@
         self.cached_relayfee.write().unwrap().replace(relayfee);
         Ok(relayfee)
     }
-<<<<<<< HEAD
-=======
-
-    #[cfg(feature = "liquid")]
-    pub fn new(
-        chain: Arc<ChainQuery>,
-        mempool: Arc<RwLock<Mempool>>,
-        daemon: Arc<Daemon>,
-        config: Arc<Config>,
-        asset_db: Option<AssetRegistry>,
-    ) -> Self {
-        Query {
-            chain,
-            mempool,
-            daemon,
-            config,
-            asset_db,
-            cached_estimates: RwLock::new((HashMap::new(), None)),
-            cached_relayfee: RwLock::new(None),
-        }
-    }
-
-    #[cfg(feature = "liquid")]
-    pub fn lookup_asset(&self, asset_id: &AssetId) -> Result<Option<LiquidAsset>> {
-        lookup_asset(&self, self.asset_db.as_ref(), asset_id)
-    }
->>>>>>> b3385f3c
 }