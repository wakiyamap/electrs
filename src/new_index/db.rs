use std::path::Path;

use crate::config::Config;
use crate::util::Bytes;

static DB_VERSION: u32 = 1;

#[derive(Debug, Eq, PartialEq)]
pub struct DBRow {
    pub key: Vec<u8>,
    pub value: Vec<u8>,
}

pub struct ScanIterator<'a> {
    prefix: Vec<u8>,
    iter: rocksdb::DBIterator<'a>,
    done: bool,
}

impl<'a> Iterator for ScanIterator<'a> {
    type Item = DBRow;

    fn next(&mut self) -> Option<DBRow> {
        if self.done {
            return None;
        }
        let (key, value) = self.iter.next()?;
        if !key.starts_with(&self.prefix) {
            self.done = true;
            return None;
        }
        Some(DBRow {
            key: key.to_vec(),
            value: value.to_vec(),
        })
    }
}

pub struct ReverseScanIterator<'a> {
    prefix: Vec<u8>,
    iter: rocksdb::DBRawIterator<'a>,
    done: bool,
}

impl<'a> Iterator for ReverseScanIterator<'a> {
    type Item = DBRow;

    fn next(&mut self) -> Option<DBRow> {
        if self.done || !self.iter.valid() {
            return None;
        }

        let key = self.iter.key().unwrap();
        if !key.starts_with(&self.prefix) {
            self.done = true;
            return None;
        }

        let row = DBRow {
            key: key.to_vec(),
            value: self.iter.value().unwrap().to_vec(),
        };

        self.iter.prev();

        Some(row)
    }
}

#[derive(Debug)]
pub struct DB {
    db: rocksdb::DB,
}

#[derive(Copy, Clone, Debug)]
pub enum DBFlush {
    Disable,
    Enable,
}

impl DB {
    pub fn open(path: &Path, config: &Config) -> DB {
        debug!("opening DB at {:?}", path);
        let mut db_opts = rocksdb::Options::default();
        db_opts.create_if_missing(true);
        db_opts.set_max_open_files(-1); // TODO: make sure to `ulimit -n` this process correctly
        db_opts.set_compaction_style(rocksdb::DBCompactionStyle::Level);
        db_opts.set_compression_type(rocksdb::DBCompressionType::Snappy);
        db_opts.set_target_file_size_base(256 << 20);
        db_opts.set_write_buffer_size(256 << 20);
        db_opts.set_disable_auto_compactions(true); // for initial bulk load

        // db_opts.set_advise_random_on_open(???);
        db_opts.set_compaction_readahead_size(1 << 20);
        db_opts.increase_parallelism(2);

        // let mut block_opts = rocksdb::BlockBasedOptions::default();
        // block_opts.set_block_size(???);

        let db = DB {
            db: rocksdb::DB::open(&db_opts, path).expect("failed to open RocksDB"),
        };
        db.verify_compatibility(config);
        db
    }

    pub fn full_compaction(&self) {
        // TODO: make sure this doesn't fail silently
        debug!("starting full compaction on {:?}", self.db);
        self.db.compact_range(None::<&[u8]>, None::<&[u8]>);
        debug!("finished full compaction on {:?}", self.db);
    }

    pub fn enable_auto_compaction(&self) {
        let opts = [("disable_auto_compactions", "false")];
        self.db.set_options(&opts).unwrap();
    }

    pub fn raw_iterator(&self) -> rocksdb::DBRawIterator {
        self.db.raw_iterator()
    }

    pub fn iter_scan(&self, prefix: &[u8]) -> ScanIterator {
        ScanIterator {
            prefix: prefix.to_vec(),
            iter: self.db.prefix_iterator(prefix),
            done: false,
        }
    }

    pub fn iter_scan_from(&self, prefix: &[u8], start_at: &[u8]) -> ScanIterator {
        let iter = self.db.iterator(rocksdb::IteratorMode::From(
            start_at,
            rocksdb::Direction::Forward,
        ));
        ScanIterator {
            prefix: prefix.to_vec(),
            iter,
            done: false,
        }
    }

    pub fn iter_scan_reverse(&self, prefix: &[u8], prefix_max: &[u8]) -> ReverseScanIterator {
        let mut iter = self.db.raw_iterator();
        iter.seek_for_prev(prefix_max);

        ReverseScanIterator {
            prefix: prefix.to_vec(),
            iter,
            done: false,
        }
    }

    pub fn write(&self, mut rows: Vec<DBRow>, flush: DBFlush) {
        debug!(
            "writing {} rows to {:?}, flush={:?}",
            rows.len(),
            self.db,
            flush
        );
        rows.sort_unstable_by(|a, b| a.key.cmp(&b.key));
        let mut batch = rocksdb::WriteBatch::default();
        for row in rows {
            batch.put(&row.key, &row.value).unwrap();
        }
        let do_flush = match flush {
            DBFlush::Enable => true,
            DBFlush::Disable => false,
        };
        let mut opts = rocksdb::WriteOptions::new();
        opts.set_sync(do_flush);
        opts.disable_wal(!do_flush);
        self.db.write_opt(batch, &opts).unwrap();
    }

    pub fn flush(&self) {
        self.db.flush().unwrap();
    }

    pub fn put(&self, key: &[u8], value: &[u8]) {
        self.db.put(key, value).unwrap();
    }

    pub fn put_sync(&self, key: &[u8], value: &[u8]) {
        let mut opts = rocksdb::WriteOptions::new();
        opts.set_sync(true);
        self.db.put_opt(key, value, &opts).unwrap();
    }

    pub fn get(&self, key: &[u8]) -> Option<Bytes> {
        self.db.get(key).unwrap().map(|v| v.to_vec())
    }

    fn verify_compatibility(&self, config: &Config) {
        let mut compatibility_bytes = bincode::serialize(&DB_VERSION).unwrap();

        if config.light_mode {
            // append a byte to indicate light_mode is enabled.
            // we're not letting bincode serialize this so that the compatiblity bytes won't change
            // (and require a reindex) when light_mode is disabled. this should be chagned the next
            // time we bump DB_VERSION and require a re-index anyway.
            compatibility_bytes.push(1);
        }

        match self.get(b"V") {
            None => self.put(b"V", &compatibility_bytes),
            Some(ref x) if x != &compatibility_bytes => {
                panic!("Incompatible database found. Please reindex.")
            }
            Some(_) => (),
        }
    }
<<<<<<< HEAD
}

#[cfg(test)]
mod tests {

    use crate::config::Config;
    use crate::new_index::db::{DBRow, DB};
    use std::sync::Arc;

    #[test]
    fn test_db_iterator() {
        let config = Arc::new(Config::from_args());
        let dir = tempfile::tempdir().unwrap();
        let db = DB::open(dir.path(), &config);
        let rows = vec![
            DBRow {
                key: b"X11".to_vec(),
                value: b"a".to_vec(),
            },
            DBRow {
                key: b"X22".to_vec(),
                value: b"b".to_vec(),
            },
            DBRow {
                key: b"X33".to_vec(),
                value: b"c".to_vec(),
            },
        ];
        for row in &rows {
            db.put(&row.key, &row.value);
        }
        let actual: Vec<DBRow> = db.iter_scan(b"X").collect();
        assert_eq!(rows, actual);
    }
=======
>>>>>>> b3385f3c
}<|MERGE_RESOLUTION|>--- conflicted
+++ resolved
@@ -210,41 +210,4 @@
             Some(_) => (),
         }
     }
-<<<<<<< HEAD
-}
-
-#[cfg(test)]
-mod tests {
-
-    use crate::config::Config;
-    use crate::new_index::db::{DBRow, DB};
-    use std::sync::Arc;
-
-    #[test]
-    fn test_db_iterator() {
-        let config = Arc::new(Config::from_args());
-        let dir = tempfile::tempdir().unwrap();
-        let db = DB::open(dir.path(), &config);
-        let rows = vec![
-            DBRow {
-                key: b"X11".to_vec(),
-                value: b"a".to_vec(),
-            },
-            DBRow {
-                key: b"X22".to_vec(),
-                value: b"b".to_vec(),
-            },
-            DBRow {
-                key: b"X33".to_vec(),
-                value: b"c".to_vec(),
-            },
-        ];
-        for row in &rows {
-            db.put(&row.key, &row.value);
-        }
-        let actual: Vec<DBRow> = db.iter_scan(b"X").collect();
-        assert_eq!(rows, actual);
-    }
-=======
->>>>>>> b3385f3c
 }