<<<<<<< HEAD
=======
use bitcoin::blockdata::script::Script;
use bitcoin::hashes::sha256d::Hash as Sha256dHash;
#[cfg(not(feature = "liquid"))]
use bitcoin::util::merkleblock::MerkleBlock;
use bitcoin::{BlockHash, Txid, VarInt};
>>>>>>> 2f8759e9
use crypto::digest::Digest;
use crypto::sha2::Sha256;
use itertools::Itertools;
use monacoin::blockdata::script::Script;
use monacoin::hashes::sha256d::Hash as Sha256dHash;
use monacoin::util::merkleblock::MerkleBlock;
use monacoin::{BlockHash, Txid, VarInt};
use rayon::prelude::*;

use monacoin::consensus::encode::{deserialize, serialize};

use std::collections::{BTreeSet, HashMap, HashSet};
use std::path::Path;
use std::sync::{Arc, RwLock};

use crate::chain::{BlockHeader, Network, OutPoint, Transaction, TxOut, Value};
use crate::config::Config;
use crate::daemon::Daemon;
use crate::errors::*;
use crate::metrics::{HistogramOpts, HistogramTimer, HistogramVec, Metrics};
use crate::util::{
    full_hash, has_prevout, is_spendable, script_to_address, BlockHeaderMeta, BlockId, BlockMeta,
    BlockStatus, Bytes, HeaderEntry, HeaderList,
};

use crate::new_index::db::{DBFlush, DBRow, ReverseScanIterator, ScanIterator, DB};
use crate::new_index::fetch::{start_fetcher, BlockEntry, FetchFrom};

const MIN_HISTORY_ITEMS_TO_CACHE: usize = 100;

pub struct Store {
    // TODO: should be column families
    txstore_db: DB,
    history_db: DB,
    cache_db: DB,
    added_blockhashes: RwLock<HashSet<BlockHash>>,
    indexed_blockhashes: RwLock<HashSet<BlockHash>>,
    indexed_headers: RwLock<HeaderList>,
}

impl Store {
    pub fn open(path: &Path, config: &Config) -> Self {
        let txstore_db = DB::open(&path.join("txstore"), config);
        let added_blockhashes = load_blockhashes(&txstore_db, &BlockRow::done_filter());
        debug!("{} blocks were added", added_blockhashes.len());

        let history_db = DB::open(&path.join("history"), config);
        let indexed_blockhashes = load_blockhashes(&history_db, &BlockRow::done_filter());
        debug!("{} blocks were indexed", indexed_blockhashes.len());

        let cache_db = DB::open(&path.join("cache"), config);

        let headers = if let Some(tip_hash) = txstore_db.get(b"t") {
            let tip_hash = deserialize(&tip_hash).expect("invalid chain tip in `t`");
            let headers_map = load_blockheaders(&txstore_db);
            debug!(
                "{} headers were loaded, tip at {:?}",
                headers_map.len(),
                tip_hash
            );
            HeaderList::new(headers_map, tip_hash)
        } else {
            HeaderList::empty()
        };

        Store {
            txstore_db,
            history_db,
            cache_db,
            added_blockhashes: RwLock::new(added_blockhashes),
            indexed_blockhashes: RwLock::new(indexed_blockhashes),
            indexed_headers: RwLock::new(headers),
        }
    }

    pub fn txstore_db(&self) -> &DB {
        &self.txstore_db
    }

    pub fn history_db(&self) -> &DB {
        &self.history_db
    }

    pub fn cache_db(&self) -> &DB {
        &self.cache_db
    }

    pub fn done_initial_sync(&self) -> bool {
        self.txstore_db.get(b"t").is_some()
    }
}

type UtxoMap = HashMap<OutPoint, (BlockId, Value)>;

#[derive(Debug)]
pub struct Utxo {
    pub txid: Txid,
    pub vout: u32,
    pub confirmed: Option<BlockId>,
    pub value: Value,
<<<<<<< HEAD
=======

    #[cfg(feature = "liquid")]
    pub asset: elements::confidential::Asset,
    #[cfg(feature = "liquid")]
    pub nonce: elements::confidential::Nonce,
    #[cfg(feature = "liquid")]
    pub witness: elements::TxOutWitness,
>>>>>>> 2f8759e9
}

impl From<&Utxo> for OutPoint {
    fn from(utxo: &Utxo) -> Self {
        OutPoint {
            txid: utxo.txid,
            vout: utxo.vout,
        }
    }
}

#[derive(Debug)]
pub struct SpendingInput {
    pub txid: Txid,
    pub vin: u32,
    pub confirmed: Option<BlockId>,
}

#[derive(Serialize, Deserialize, Debug)]
pub struct ScriptStats {
    pub tx_count: usize,
    pub funded_txo_count: usize,
    pub spent_txo_count: usize,
    pub funded_txo_sum: u64,
    pub spent_txo_sum: u64,
}

impl ScriptStats {
    pub fn default() -> Self {
        ScriptStats {
            tx_count: 0,
            funded_txo_count: 0,
            spent_txo_count: 0,
            funded_txo_sum: 0,
            spent_txo_sum: 0,
        }
    }
}

pub struct Indexer {
    store: Arc<Store>,
    flush: DBFlush,
    from: FetchFrom,
    iconfig: IndexerConfig,
    duration: HistogramVec,
}

struct IndexerConfig {
    light_mode: bool,
    address_search: bool,
    network: Network,
}

impl From<&Config> for IndexerConfig {
    fn from(config: &Config) -> Self {
        IndexerConfig {
            light_mode: config.light_mode,
            address_search: config.address_search,
            network: config.network_type,
        }
    }
}

pub struct ChainQuery {
    store: Arc<Store>, // TODO: should be used as read-only
    daemon: Arc<Daemon>,
    light_mode: bool,
    duration: HistogramVec,
    network: Network,
}

// TODO: &[Block] should be an iterator / a queue.
impl Indexer {
    pub fn open(store: Arc<Store>, from: FetchFrom, config: &Config, metrics: &Metrics) -> Self {
        Indexer {
            store,
            flush: DBFlush::Disable,
            from,
            iconfig: IndexerConfig::from(config),
            duration: metrics.histogram_vec(
                HistogramOpts::new("index_duration", "Index update duration (in seconds)"),
                &["step"],
            ),
        }
    }

    fn start_timer(&self, name: &str) -> HistogramTimer {
        self.duration.with_label_values(&[name]).start_timer()
    }

    fn headers_to_add(&self, new_headers: &[HeaderEntry]) -> Vec<HeaderEntry> {
        let added_blockhashes = self.store.added_blockhashes.read().unwrap();
        new_headers
            .iter()
            .filter(|e| !added_blockhashes.contains(e.hash()))
            .cloned()
            .collect()
    }

    fn headers_to_index(&self, new_headers: &[HeaderEntry]) -> Vec<HeaderEntry> {
        let indexed_blockhashes = self.store.indexed_blockhashes.read().unwrap();
        new_headers
            .iter()
            .filter(|e| !indexed_blockhashes.contains(e.hash()))
            .cloned()
            .collect()
    }

    fn start_auto_compactions(&self, db: &DB) {
        let key = b"F".to_vec();
        if db.get(&key).is_none() {
            db.full_compaction();
            db.put_sync(&key, b"");
            assert!(db.get(&key).is_some());
        }
        db.enable_auto_compaction();
    }

    fn get_new_headers(&self, daemon: &Daemon, tip: &BlockHash) -> Result<Vec<HeaderEntry>> {
        let headers = self.store.indexed_headers.read().unwrap();
        let new_headers = daemon.get_new_headers(&headers, &tip)?;
        let result = headers.order(new_headers);

        if let Some(tip) = result.last() {
            info!("{:?} ({} left to index)", tip, result.len());
        };
        Ok(result)
    }

    pub fn update(&mut self, daemon: &Daemon) -> Result<BlockHash> {
        let daemon = daemon.reconnect()?;
        let tip = daemon.getbestblockhash()?;
        let new_headers = self.get_new_headers(&daemon, &tip)?;

        let to_add = self.headers_to_add(&new_headers);
        debug!(
            "adding transactions from {} blocks using {:?}",
            to_add.len(),
            self.from
        );
        start_fetcher(self.from, &daemon, to_add)?.map(|blocks| self.add(&blocks));
        self.start_auto_compactions(&self.store.txstore_db);

        let to_index = self.headers_to_index(&new_headers);
        debug!(
            "indexing history from {} blocks using {:?}",
            to_index.len(),
            self.from
        );
        start_fetcher(self.from, &daemon, to_index)?.map(|blocks| self.index(&blocks));
        self.start_auto_compactions(&self.store.history_db);

        if let DBFlush::Disable = self.flush {
            debug!("flushing to disk");
            self.store.txstore_db.flush();
            self.store.history_db.flush();
            self.flush = DBFlush::Enable;
        }

        // update the synced tip *after* the new data is flushed to disk
        debug!("updating synced tip to {:?}", tip);
        self.store.txstore_db.put_sync(b"t", &serialize(&tip));

        let mut headers = self.store.indexed_headers.write().unwrap();
        headers.apply(new_headers);
        assert_eq!(tip, *headers.tip());

        if let FetchFrom::BlkFiles = self.from {
            self.from = FetchFrom::Bitcoind;
        }

        Ok(tip)
    }

    fn add(&self, blocks: &[BlockEntry]) {
        // TODO: skip orphaned blocks?
        let rows = {
            let _timer = self.start_timer("add_process");
            add_blocks(blocks, &self.iconfig)
        };
        {
            let _timer = self.start_timer("add_write");
            self.store.txstore_db.write(rows, self.flush);
        }

        self.store
            .added_blockhashes
            .write()
            .unwrap()
            .extend(blocks.iter().map(|b| b.entry.hash()));
    }

    fn index(&self, blocks: &[BlockEntry]) {
        let previous_txos_map = {
            let _timer = self.start_timer("index_lookup");
            lookup_txos(&self.store.txstore_db, &get_previous_txos(blocks), false)
        };
        let rows = {
            let _timer = self.start_timer("index_process");
            let added_blockhashes = self.store.added_blockhashes.read().unwrap();
            for b in blocks {
                let blockhash = b.entry.hash();
                // TODO: replace by lookup into txstore_db?
                if !added_blockhashes.contains(blockhash) {
                    panic!("cannot index block {} (missing from store)", blockhash);
                }
            }
            index_blocks(blocks, &previous_txos_map, &self.iconfig)
        };
        self.store.history_db.write(rows, self.flush);
    }
}

impl ChainQuery {
    pub fn new(store: Arc<Store>, daemon: Arc<Daemon>, config: &Config, metrics: &Metrics) -> Self {
        ChainQuery {
            store,
            daemon,
            light_mode: config.light_mode,
            network: config.network_type,
            duration: metrics.histogram_vec(
                HistogramOpts::new("query_duration", "Index query duration (in seconds)"),
                &["name"],
            ),
        }
    }

    pub fn network(&self) -> Network {
        self.network
    }

    pub fn store(&self) -> &Store {
        &self.store
    }

    fn start_timer(&self, name: &str) -> HistogramTimer {
        self.duration.with_label_values(&[name]).start_timer()
    }

    pub fn get_block_txids(&self, hash: &BlockHash) -> Option<Vec<Txid>> {
        let _timer = self.start_timer("get_block_txids");

        if self.light_mode {
            // TODO fetch block as binary from REST API instead of as hex
            let mut blockinfo = self.daemon.getblock_raw(hash, 1).ok()?;
            Some(serde_json::from_value(blockinfo["tx"].take()).unwrap())
        } else {
            self.store
                .txstore_db
                .get(&BlockRow::txids_key(full_hash(&hash[..])))
                .map(|val| bincode::deserialize(&val).expect("failed to parse block txids"))
        }
    }

    pub fn get_block_meta(&self, hash: &BlockHash) -> Option<BlockMeta> {
        let _timer = self.start_timer("get_block_meta");

        if self.light_mode {
            let blockinfo = self.daemon.getblock_raw(hash, 1).ok()?;
            Some(serde_json::from_value(blockinfo).unwrap())
        } else {
            self.store
                .txstore_db
                .get(&BlockRow::meta_key(full_hash(&hash[..])))
                .map(|val| bincode::deserialize(&val).expect("failed to parse BlockMeta"))
        }
    }

    pub fn get_block_raw(&self, hash: &BlockHash) -> Option<Vec<u8>> {
        let _timer = self.start_timer("get_block_raw");

        if self.light_mode {
            let blockhex = self.daemon.getblock_raw(hash, 0).ok()?;
            Some(hex::decode(blockhex.as_str().unwrap()).unwrap())
        } else {
            let entry = self.header_by_hash(hash)?;
            let meta = self.get_block_meta(hash)?;
            let txids = self.get_block_txids(hash)?;

            // Reconstruct the raw block using the header and txids,
            // as <raw header><tx count varint><raw txs>
            let mut raw = Vec::with_capacity(meta.size as usize);

            raw.append(&mut serialize(entry.header()));
            raw.append(&mut serialize(&VarInt(txids.len() as u64)));

            for txid in txids {
                // we don't need to provide the blockhash because we know we're not in light mode
                raw.append(&mut self.lookup_raw_txn(&txid, None)?);
            }

            Some(raw)
        }
    }

    pub fn get_block_with_meta(&self, hash: &BlockHash) -> Option<BlockHeaderMeta> {
        let _timer = self.start_timer("get_block_with_meta");
        Some(BlockHeaderMeta {
            header_entry: self.header_by_hash(hash)?,
            meta: self.get_block_meta(hash)?,
        })
    }

    pub fn history_iter_scan(&self, code: u8, hash: &[u8], start_height: usize) -> ScanIterator {
        self.store.history_db.iter_scan_from(
            &TxHistoryRow::filter(code, &hash[..]),
            &TxHistoryRow::prefix_height(code, &hash[..], start_height as u32),
        )
    }
    fn history_iter_scan_reverse(&self, code: u8, hash: &[u8]) -> ReverseScanIterator {
        self.store.history_db.iter_scan_reverse(
            &TxHistoryRow::filter(code, &hash[..]),
            &TxHistoryRow::prefix_end(code, &hash[..]),
        )
    }

    pub fn history(
        &self,
        scripthash: &[u8],
        last_seen_txid: Option<&Txid>,
        limit: usize,
    ) -> Vec<(Transaction, BlockId)> {
        // scripthash lookup
        self._history(b'H', scripthash, last_seen_txid, limit)
    }

    fn _history(
        &self,
        code: u8,
        hash: &[u8],
        last_seen_txid: Option<&Txid>,
        limit: usize,
    ) -> Vec<(Transaction, BlockId)> {
        let _timer_scan = self.start_timer("history");
        let txs_conf = self
            .history_iter_scan_reverse(code, hash)
            .map(|row| TxHistoryRow::from_row(row).get_txid())
            // XXX: unique() requires keeping an in-memory list of all txids, can we avoid that?
            .unique()
            // TODO seek directly to last seen tx without reading earlier rows
            .skip_while(|txid| {
                // skip until we reach the last_seen_txid
                last_seen_txid.map_or(false, |last_seen_txid| last_seen_txid != txid)
            })
            .skip(match last_seen_txid {
                Some(_) => 1, // skip the last_seen_txid itself
                None => 0,
            })
            .filter_map(|txid| self.tx_confirming_block(&txid).map(|b| (txid, b)))
            .take(limit)
            .collect::<Vec<(Txid, BlockId)>>();

        self.lookup_txns(&txs_conf)
            .expect("failed looking up txs in history index")
            .into_iter()
            .zip(txs_conf)
            .map(|(tx, (_, blockid))| (tx, blockid))
            .collect()
    }

    pub fn history_txids(&self, scripthash: &[u8], limit: usize) -> Vec<(Txid, BlockId)> {
        // scripthash lookup
        self._history_txids(b'H', scripthash, limit)
    }

    fn _history_txids(&self, code: u8, hash: &[u8], limit: usize) -> Vec<(Txid, BlockId)> {
        let _timer = self.start_timer("history_txids");
        self.history_iter_scan(code, hash, 0)
            .map(|row| TxHistoryRow::from_row(row).get_txid())
            .unique()
            .filter_map(|txid| self.tx_confirming_block(&txid).map(|b| (txid, b)))
            .take(limit)
            .collect()
    }

    // TODO: avoid duplication with stats/stats_delta?
    pub fn utxo(&self, scripthash: &[u8], limit: usize) -> Result<Vec<Utxo>> {
        let _timer = self.start_timer("utxo");

        // get the last known utxo set and the blockhash it was updated for.
        // invalidates the cache if the block was orphaned.
        let cache: Option<(UtxoMap, usize)> = self
            .store
            .cache_db
            .get(&UtxoCacheRow::key(scripthash))
            .map(|c| bincode::deserialize(&c).unwrap())
            .and_then(|(utxos_cache, blockhash)| {
                self.height_by_hash(&blockhash)
                    .map(|height| (utxos_cache, height))
            })
            .map(|(utxos_cache, height)| (from_utxo_cache(utxos_cache, self), height));
        let had_cache = cache.is_some();

        // update utxo set with new transactions since
        let (newutxos, lastblock, processed_items) = cache.map_or_else(
            || self.utxo_delta(scripthash, HashMap::new(), 0, limit),
            |(oldutxos, blockheight)| self.utxo_delta(scripthash, oldutxos, blockheight + 1, limit),
        )?;

        // save updated utxo set to cache
        if let Some(lastblock) = lastblock {
            if had_cache || processed_items > MIN_HISTORY_ITEMS_TO_CACHE {
                self.store.cache_db.write(
                    vec![UtxoCacheRow::new(scripthash, &newutxos, &lastblock).into_row()],
                    DBFlush::Enable,
                );
            }
        }

        // format as Utxo objects
        Ok(newutxos
            .into_iter()
<<<<<<< HEAD
            .map(|(outpoint, (blockid, value))| Utxo {
                txid: outpoint.txid,
                vout: outpoint.vout,
                value,
                confirmed: Some(blockid),
=======
            .map(|(outpoint, (blockid, value))| {
                // in elements/liquid chains, we have to lookup the txo in order to get its
                // associated asset. the asset information could be kept in the db history rows
                // alongside the value to avoid this.
                #[cfg(feature = "liquid")]
                let txo = self.lookup_txo(&outpoint).expect("missing utxo");

                Utxo {
                    txid: outpoint.txid,
                    vout: outpoint.vout,
                    value,
                    confirmed: Some(blockid),

                    #[cfg(feature = "liquid")]
                    asset: txo.asset,
                    #[cfg(feature = "liquid")]
                    nonce: txo.nonce,
                    #[cfg(feature = "liquid")]
                    witness: txo.witness,
                }
>>>>>>> 2f8759e9
            })
            .collect())
    }

    fn utxo_delta(
        &self,
        scripthash: &[u8],
        init_utxos: UtxoMap,
        start_height: usize,
        limit: usize,
    ) -> Result<(UtxoMap, Option<BlockHash>, usize)> {
        let _timer = self.start_timer("utxo_delta");
        let history_iter = self
            .history_iter_scan(b'H', scripthash, start_height)
            .map(TxHistoryRow::from_row)
            .filter_map(|history| {
                self.tx_confirming_block(&history.get_txid())
                    .map(|b| (history, b))
            });

        let mut utxos = init_utxos;
        let mut processed_items = 0;
        let mut lastblock = None;

        for (history, blockid) in history_iter {
            processed_items += 1;
            lastblock = Some(blockid.hash);

            match history.key.txinfo {
                TxHistoryInfo::Funding(ref info) => {
                    utxos.insert(history.get_funded_outpoint(), (blockid, info.value))
                }
                TxHistoryInfo::Spending(_) => utxos.remove(&history.get_funded_outpoint()),
            };

            // abort if the utxo set size excedees the limit at any point in time
            if utxos.len() > limit {
                bail!(ErrorKind::TooPopular)
            }
        }

        Ok((utxos, lastblock, processed_items))
    }

    pub fn stats(&self, scripthash: &[u8]) -> ScriptStats {
        let _timer = self.start_timer("stats");

        // get the last known stats and the blockhash they are updated for.
        // invalidates the cache if the block was orphaned.
        let cache: Option<(ScriptStats, usize)> = self
            .store
            .cache_db
            .get(&StatsCacheRow::key(scripthash))
            .map(|c| bincode::deserialize(&c).unwrap())
            .and_then(|(stats, blockhash)| {
                self.height_by_hash(&blockhash)
                    .map(|height| (stats, height))
            });

        // update stats with new transactions since
        let (newstats, lastblock) = cache.map_or_else(
            || self.stats_delta(scripthash, ScriptStats::default(), 0),
            |(oldstats, blockheight)| self.stats_delta(scripthash, oldstats, blockheight + 1),
        );

        // save updated stats to cache
        if let Some(lastblock) = lastblock {
            if newstats.funded_txo_count + newstats.spent_txo_count > MIN_HISTORY_ITEMS_TO_CACHE {
                self.store.cache_db.write(
                    vec![StatsCacheRow::new(scripthash, &newstats, &lastblock).into_row()],
                    DBFlush::Enable,
                );
            }
        }

        newstats
    }

    fn stats_delta(
        &self,
        scripthash: &[u8],
        init_stats: ScriptStats,
        start_height: usize,
    ) -> (ScriptStats, Option<BlockHash>) {
        let _timer = self.start_timer("stats_delta"); // TODO: measure also the number of txns processed.
        let history_iter = self
            .history_iter_scan(b'H', scripthash, start_height)
            .map(TxHistoryRow::from_row)
            .filter_map(|history| {
                self.tx_confirming_block(&history.get_txid())
                    .map(|blockid| (history, blockid))
            });

        let mut stats = init_stats;
        let mut seen_txids = HashSet::new();
        let mut lastblock = None;

        for (history, blockid) in history_iter {
            if lastblock != Some(blockid.hash) {
                seen_txids.clear();
            }

            if seen_txids.insert(history.get_txid()) {
                stats.tx_count += 1;
            }

            match history.key.txinfo {
                TxHistoryInfo::Funding(ref info) => {
                    stats.funded_txo_count += 1;
                    stats.funded_txo_sum += info.value;
                }

                TxHistoryInfo::Spending(ref info) => {
                    stats.spent_txo_count += 1;
                    stats.spent_txo_sum += info.value;
                }
            }

            lastblock = Some(blockid.hash);
        }

        (stats, lastblock)
    }

    pub fn address_search(&self, prefix: &str, limit: usize) -> Vec<String> {
        let _timer_scan = self.start_timer("address_search");
        self.store
            .history_db
            .iter_scan(&addr_search_filter(prefix))
            .take(limit)
            .map(|row| std::str::from_utf8(&row.key[1..]).unwrap().to_string())
            .collect()
    }

    fn header_by_hash(&self, hash: &BlockHash) -> Option<HeaderEntry> {
        self.store
            .indexed_headers
            .read()
            .unwrap()
            .header_by_blockhash(hash)
            .cloned()
    }

    // Get the height of a blockhash, only if its part of the best chain
    pub fn height_by_hash(&self, hash: &BlockHash) -> Option<usize> {
        self.store
            .indexed_headers
            .read()
            .unwrap()
            .header_by_blockhash(hash)
            .map(|header| header.height())
    }

    pub fn header_by_height(&self, height: usize) -> Option<HeaderEntry> {
        self.store
            .indexed_headers
            .read()
            .unwrap()
            .header_by_height(height)
            .cloned()
    }

    pub fn hash_by_height(&self, height: usize) -> Option<BlockHash> {
        self.store
            .indexed_headers
            .read()
            .unwrap()
            .header_by_height(height)
            .map(|entry| *entry.hash())
    }

    pub fn blockid_by_height(&self, height: usize) -> Option<BlockId> {
        self.store
            .indexed_headers
            .read()
            .unwrap()
            .header_by_height(height)
            .map(BlockId::from)
    }

    // returns None for orphaned blocks
    pub fn blockid_by_hash(&self, hash: &BlockHash) -> Option<BlockId> {
        self.store
            .indexed_headers
            .read()
            .unwrap()
            .header_by_blockhash(hash)
            .map(BlockId::from)
    }

    pub fn best_height(&self) -> usize {
        self.store.indexed_headers.read().unwrap().len() - 1
    }

    pub fn best_hash(&self) -> BlockHash {
        *self.store.indexed_headers.read().unwrap().tip()
    }

    pub fn best_header(&self) -> HeaderEntry {
        let headers = self.store.indexed_headers.read().unwrap();
        headers
            .header_by_blockhash(headers.tip())
            .expect("missing chain tip")
            .clone()
    }

    // TODO: can we pass txids as a "generic iterable"?
    // TODO: should also use a custom ThreadPoolBuilder?
    pub fn lookup_txns(&self, txids: &[(Txid, BlockId)]) -> Result<Vec<Transaction>> {
        let _timer = self.start_timer("lookup_txns");
        txids
            .par_iter()
            .map(|(txid, blockid)| {
                self.lookup_txn(txid, Some(&blockid.hash))
                    .chain_err(|| "missing tx")
            })
            .collect::<Result<Vec<Transaction>>>()
    }

    pub fn lookup_txn(&self, txid: &Txid, blockhash: Option<&BlockHash>) -> Option<Transaction> {
        let _timer = self.start_timer("lookup_txn");
        self.lookup_raw_txn(txid, blockhash).map(|rawtx| {
            let txn: Transaction = deserialize(&rawtx).expect("failed to parse Transaction");
            assert_eq!(*txid, txn.txid());
            txn
        })
    }

    pub fn lookup_raw_txn(&self, txid: &Txid, blockhash: Option<&BlockHash>) -> Option<Bytes> {
        let _timer = self.start_timer("lookup_raw_txn");

        if self.light_mode {
            let queried_blockhash =
                blockhash.map_or_else(|| self.tx_confirming_block(txid).map(|b| b.hash), |_| None);
            let blockhash = blockhash.or_else(|| queried_blockhash.as_ref())?;
            // TODO fetch transaction as binary from REST API instead of as hex
            let txhex = self
                .daemon
                .gettransaction_raw(txid, blockhash, false)
                .ok()?;
            Some(hex::decode(txhex.as_str().unwrap()).unwrap())
        } else {
            self.store.txstore_db.get(&TxRow::key(&txid[..]))
        }
    }

    pub fn lookup_txo(&self, outpoint: &OutPoint) -> Option<TxOut> {
        let _timer = self.start_timer("lookup_txo");
        lookup_txo(&self.store.txstore_db, outpoint)
    }

    pub fn lookup_txos(&self, outpoints: &BTreeSet<OutPoint>) -> HashMap<OutPoint, TxOut> {
        let _timer = self.start_timer("lookup_txos");
        lookup_txos(&self.store.txstore_db, outpoints, false)
    }

    pub fn lookup_avail_txos(&self, outpoints: &BTreeSet<OutPoint>) -> HashMap<OutPoint, TxOut> {
        let _timer = self.start_timer("lookup_available_txos");
        lookup_txos(&self.store.txstore_db, outpoints, true)
    }

    pub fn lookup_spend(&self, outpoint: &OutPoint) -> Option<SpendingInput> {
        let _timer = self.start_timer("lookup_spend");
        self.store
            .history_db
            .iter_scan(&TxEdgeRow::filter(&outpoint))
            .map(TxEdgeRow::from_row)
            .find_map(|edge| {
                let txid: Txid = deserialize(&edge.key.spending_txid).unwrap();
                self.tx_confirming_block(&txid).map(|b| SpendingInput {
                    txid,
                    vin: edge.key.spending_vin as u32,
                    confirmed: Some(b),
                })
            })
    }
    pub fn tx_confirming_block(&self, txid: &Txid) -> Option<BlockId> {
        let _timer = self.start_timer("tx_confirming_block");
        let headers = self.store.indexed_headers.read().unwrap();
        self.store
            .txstore_db
            .iter_scan(&TxConfRow::filter(&txid[..]))
            .map(TxConfRow::from_row)
            // header_by_blockhash only returns blocks that are part of the best chain,
            // or None for orphaned blocks.
            .filter_map(|conf| {
                headers.header_by_blockhash(&deserialize(&conf.key.blockhash).unwrap())
            })
            .next()
            .map(BlockId::from)
    }

    pub fn get_block_status(&self, hash: &BlockHash) -> BlockStatus {
        // TODO differentiate orphaned and non-existing blocks? telling them apart requires
        // an additional db read.

        let headers = self.store.indexed_headers.read().unwrap();

        // header_by_blockhash only returns blocks that are part of the best chain,
        // or None for orphaned blocks.
        headers
            .header_by_blockhash(hash)
            .map_or_else(BlockStatus::orphaned, |header| {
                BlockStatus::confirmed(
                    header.height(),
                    headers
                        .header_by_height(header.height() + 1)
                        .map(|h| *h.hash()),
                )
            })
    }

    pub fn get_merkleblock_proof(&self, txid: &Txid) -> Option<MerkleBlock> {
        let _timer = self.start_timer("get_merkleblock_proof");
        let blockid = self.tx_confirming_block(txid)?;
        let headerentry = self.header_by_hash(&blockid.hash)?;
        let block_txids = self.get_block_txids(&blockid.hash)?;
        let match_txids = vec![*txid].into_iter().collect();

        Some(MerkleBlock::from_header_txids(
            headerentry.header(),
            &block_txids,
            &match_txids,
        ))
    }
}

fn load_blockhashes(db: &DB, prefix: &[u8]) -> HashSet<BlockHash> {
    db.iter_scan(prefix)
        .map(BlockRow::from_row)
        .map(|r| deserialize(&r.key.hash).expect("failed to parse BlockHash"))
        .collect()
}

fn load_blockheaders(db: &DB) -> HashMap<BlockHash, BlockHeader> {
    db.iter_scan(&BlockRow::header_filter())
        .map(BlockRow::from_row)
        .map(|r| {
            let key: BlockHash = deserialize(&r.key.hash).expect("failed to parse BlockHash");
            let value: BlockHeader = deserialize(&r.value).expect("failed to parse BlockHeader");
            (key, value)
        })
        .collect()
}

fn add_blocks(block_entries: &[BlockEntry], iconfig: &IndexerConfig) -> Vec<DBRow> {
    // persist individual transactions:
    //      T{txid} → {rawtx}
    //      C{txid}{blockhash}{height} →
    //      O{txid}{index} → {txout}
    // persist block headers', block txids' and metadata rows:
    //      B{blockhash} → {header}
    //      X{blockhash} → {txid1}...{txidN}
    //      M{blockhash} → {tx_count}{size}{weight}
    block_entries
        .par_iter() // serialization is CPU-intensive
        .map(|b| {
            let mut rows = vec![];
            let blockhash = full_hash(&b.entry.hash()[..]);
            let txids: Vec<Txid> = b.block.txdata.iter().map(|tx| tx.txid()).collect();
            for tx in &b.block.txdata {
                add_transaction(tx, blockhash, &mut rows, iconfig);
            }

            if !iconfig.light_mode {
                rows.push(BlockRow::new_txids(blockhash, &txids).into_row());
                rows.push(BlockRow::new_meta(blockhash, &BlockMeta::from(b)).into_row());
            }

            rows.push(BlockRow::new_header(&b).into_row());
            rows.push(BlockRow::new_done(blockhash).into_row()); // mark block as "added"
            rows
        })
        .flatten()
        .collect()
}

fn add_transaction(
    tx: &Transaction,
    blockhash: FullHash,
    rows: &mut Vec<DBRow>,
    iconfig: &IndexerConfig,
) {
    rows.push(TxConfRow::new(tx, blockhash).into_row());

    if !iconfig.light_mode {
        rows.push(TxRow::new(tx).into_row());
    }

    let txid = full_hash(&tx.txid()[..]);
    for (txo_index, txo) in tx.output.iter().enumerate() {
        if !txo.script_pubkey.is_provably_unspendable() {
            rows.push(TxOutRow::new(&txid, txo_index, txo).into_row());
        }
    }
}

fn get_previous_txos(block_entries: &[BlockEntry]) -> BTreeSet<OutPoint> {
    block_entries
        .iter()
        .flat_map(|b| b.block.txdata.iter())
        .flat_map(|tx| {
            tx.input
                .iter()
                .filter(|txin| has_prevout(txin))
                .map(|txin| txin.previous_output)
        })
        .collect()
}

fn lookup_txos(
    txstore_db: &DB,
    outpoints: &BTreeSet<OutPoint>,
    allow_missing: bool,
) -> HashMap<OutPoint, TxOut> {
    let pool = rayon::ThreadPoolBuilder::new()
        .num_threads(16) // we need to saturate SSD IOPS
        .thread_name(|i| format!("lookup-txo-{}", i))
        .build()
        .unwrap();
    pool.install(|| {
        outpoints
            .par_iter()
            .filter_map(|outpoint| {
                lookup_txo(&txstore_db, &outpoint)
                    .or_else(|| {
                        if !allow_missing {
                            panic!("missing txo {} in {:?}", outpoint, txstore_db);
                        }
                        None
                    })
                    .map(|txo| (*outpoint, txo))
            })
            .collect()
    })
}

fn lookup_txo(txstore_db: &DB, outpoint: &OutPoint) -> Option<TxOut> {
    txstore_db
        .get(&TxOutRow::key(&outpoint))
        .map(|val| deserialize(&val).expect("failed to parse TxOut"))
}

fn index_blocks(
    block_entries: &[BlockEntry],
    previous_txos_map: &HashMap<OutPoint, TxOut>,
    iconfig: &IndexerConfig,
) -> Vec<DBRow> {
    block_entries
        .par_iter() // serialization is CPU-intensive
        .map(|b| {
            let mut rows = vec![];
            for tx in &b.block.txdata {
                let height = b.entry.height() as u32;
                index_transaction(tx, height, previous_txos_map, &mut rows, iconfig);
            }
            rows.push(BlockRow::new_done(full_hash(&b.entry.hash()[..])).into_row()); // mark block as "indexed"
            rows
        })
        .flatten()
        .collect()
}

// TODO: return an iterator?
fn index_transaction(
    tx: &Transaction,
    confirmed_height: u32,
    previous_txos_map: &HashMap<OutPoint, TxOut>,
    rows: &mut Vec<DBRow>,
    iconfig: &IndexerConfig,
) {
    // persist history index:
    //      H{funding-scripthash}{funding-height}F{funding-txid:vout} → ""
    //      H{funding-scripthash}{spending-height}S{spending-txid:vin}{funding-txid:vout} → ""
    // persist "edges" for fast is-this-TXO-spent check
    //      S{funding-txid:vout}{spending-txid:vin} → ""
    let txid = full_hash(&tx.txid()[..]);
    for (txo_index, txo) in tx.output.iter().enumerate() {
        if is_spendable(txo) {
            let history = TxHistoryRow::new(
                &txo.script_pubkey,
                confirmed_height,
                TxHistoryInfo::Funding(FundingInfo {
                    txid,
                    vout: txo_index as u16,
                    value: txo.value,
                }),
            );
            rows.push(history.into_row());

            if iconfig.address_search {
                if let Some(row) = addr_search_row(&txo.script_pubkey, iconfig.network) {
                    rows.push(row);
                }
            }
        }
    }
    for (txi_index, txi) in tx.input.iter().enumerate() {
        if !has_prevout(txi) {
            continue;
        }
        let prev_txo = previous_txos_map
            .get(&txi.previous_output)
            .unwrap_or_else(|| panic!("missing previous txo {}", txi.previous_output));

        let history = TxHistoryRow::new(
            &prev_txo.script_pubkey,
            confirmed_height,
            TxHistoryInfo::Spending(SpendingInfo {
                txid,
                vin: txi_index as u16,
                prev_txid: full_hash(&txi.previous_output.txid[..]),
                prev_vout: txi.previous_output.vout as u16,
                value: prev_txo.value,
            }),
        );
        rows.push(history.into_row());

        let edge = TxEdgeRow::new(
            full_hash(&txi.previous_output.txid[..]),
            txi.previous_output.vout as u16,
            txid,
            txi_index as u16,
        );
        rows.push(edge.into_row());
    }
}

fn addr_search_row(spk: &Script, network: Network) -> Option<DBRow> {
    script_to_address(spk, network).map(|address| DBRow {
        key: [b"a", address.as_bytes()].concat(),
        value: vec![],
    })
}

fn addr_search_filter(prefix: &str) -> Bytes {
    [b"a", prefix.as_bytes()].concat()
}

// TODO: replace by a separate opaque type (similar to Sha256dHash, but without the "double")
pub type FullHash = [u8; 32]; // serialized SHA256 result

pub fn compute_script_hash(script: &Script) -> FullHash {
    let mut hash = FullHash::default();
    let mut sha2 = Sha256::new();
    sha2.input(script.as_bytes());
    sha2.result(&mut hash);
    hash
}

pub fn parse_hash(hash: &FullHash) -> Sha256dHash {
    deserialize(hash).expect("failed to parse Sha256dHash")
}

#[derive(Serialize, Deserialize)]
struct TxRowKey {
    code: u8,
    txid: FullHash,
}

struct TxRow {
    key: TxRowKey,
    value: Bytes, // raw transaction
}

impl TxRow {
    fn new(txn: &Transaction) -> TxRow {
        let txid = full_hash(&txn.txid()[..]);
        TxRow {
            key: TxRowKey { code: b'T', txid },
            value: serialize(txn),
        }
    }

    fn key(prefix: &[u8]) -> Bytes {
        [b"T", prefix].concat()
    }

    fn into_row(self) -> DBRow {
        let TxRow { key, value } = self;
        DBRow {
            key: bincode::serialize(&key).unwrap(),
            value,
        }
    }
}

#[derive(Serialize, Deserialize)]
struct TxConfKey {
    code: u8,
    txid: FullHash,
    blockhash: FullHash,
}

struct TxConfRow {
    key: TxConfKey,
}

impl TxConfRow {
    fn new(txn: &Transaction, blockhash: FullHash) -> TxConfRow {
        let txid = full_hash(&txn.txid()[..]);
        TxConfRow {
            key: TxConfKey {
                code: b'C',
                txid,
                blockhash,
            },
        }
    }

    fn filter(prefix: &[u8]) -> Bytes {
        [b"C", prefix].concat()
    }

    fn into_row(self) -> DBRow {
        DBRow {
            key: bincode::serialize(&self.key).unwrap(),
            value: vec![],
        }
    }

    fn from_row(row: DBRow) -> Self {
        TxConfRow {
            key: bincode::deserialize(&row.key).expect("failed to parse TxConfKey"),
        }
    }
}

#[derive(Serialize, Deserialize)]
struct TxOutKey {
    code: u8,
    txid: FullHash,
    vout: u16,
}

struct TxOutRow {
    key: TxOutKey,
    value: Bytes, // serialized output
}

impl TxOutRow {
    fn new(txid: &FullHash, vout: usize, txout: &TxOut) -> TxOutRow {
        TxOutRow {
            key: TxOutKey {
                code: b'O',
                txid: *txid,
                vout: vout as u16,
            },
            value: serialize(txout),
        }
    }
    fn key(outpoint: &OutPoint) -> Bytes {
        bincode::serialize(&TxOutKey {
            code: b'O',
            txid: full_hash(&outpoint.txid[..]),
            vout: outpoint.vout as u16,
        })
        .unwrap()
    }

    fn into_row(self) -> DBRow {
        DBRow {
            key: bincode::serialize(&self.key).unwrap(),
            value: self.value,
        }
    }
}

#[derive(Serialize, Deserialize)]
struct BlockKey {
    code: u8,
    hash: FullHash,
}

struct BlockRow {
    key: BlockKey,
    value: Bytes, // serialized output
}

impl BlockRow {
    fn new_header(block_entry: &BlockEntry) -> BlockRow {
        BlockRow {
            key: BlockKey {
                code: b'B',
                hash: full_hash(&block_entry.entry.hash()[..]),
            },
            value: serialize(&block_entry.block.header),
        }
    }

    fn new_txids(hash: FullHash, txids: &[Txid]) -> BlockRow {
        BlockRow {
            key: BlockKey { code: b'X', hash },
            value: bincode::serialize(txids).unwrap(),
        }
    }

    fn new_meta(hash: FullHash, meta: &BlockMeta) -> BlockRow {
        BlockRow {
            key: BlockKey { code: b'M', hash },
            value: bincode::serialize(meta).unwrap(),
        }
    }

    fn new_done(hash: FullHash) -> BlockRow {
        BlockRow {
            key: BlockKey { code: b'D', hash },
            value: vec![],
        }
    }

    fn header_filter() -> Bytes {
        b"B".to_vec()
    }

    fn txids_key(hash: FullHash) -> Bytes {
        [b"X", &hash[..]].concat()
    }

    fn meta_key(hash: FullHash) -> Bytes {
        [b"M", &hash[..]].concat()
    }

    fn done_filter() -> Bytes {
        b"D".to_vec()
    }

    fn into_row(self) -> DBRow {
        DBRow {
            key: bincode::serialize(&self.key).unwrap(),
            value: self.value,
        }
    }

    fn from_row(row: DBRow) -> Self {
        BlockRow {
            key: bincode::deserialize(&row.key).unwrap(),
            value: row.value,
        }
    }
}

#[derive(Serialize, Deserialize, Debug)]
pub struct FundingInfo {
    pub txid: FullHash,
    pub vout: u16,
    pub value: Value,
}

#[derive(Serialize, Deserialize, Debug)]
pub struct SpendingInfo {
    pub txid: FullHash, // spending transaction
    pub vin: u16,
    pub prev_txid: FullHash, // funding transaction
    pub prev_vout: u16,
    pub value: Value,
}

#[derive(Serialize, Deserialize, Debug)]
pub enum TxHistoryInfo {
    Funding(FundingInfo),
    Spending(SpendingInfo),
}

impl TxHistoryInfo {
    pub fn get_txid(&self) -> Txid {
        match self {
            TxHistoryInfo::Funding(FundingInfo { txid, .. })
            | TxHistoryInfo::Spending(SpendingInfo { txid, .. }) => deserialize(txid),
        }
        .expect("cannot parse Txid")
    }
}

#[derive(Serialize, Deserialize)]
pub struct TxHistoryKey {
    pub code: u8,              // H for script history or I for asset history (elements only)
    pub hash: FullHash, // either a scripthash (always on bitcoin) or an asset id (elements only)
    pub confirmed_height: u32, // MUST be serialized as big-endian (for correct scans).
    pub txinfo: TxHistoryInfo,
}

pub struct TxHistoryRow {
    pub key: TxHistoryKey,
}

impl TxHistoryRow {
    fn new(script: &Script, confirmed_height: u32, txinfo: TxHistoryInfo) -> Self {
        let key = TxHistoryKey {
            code: b'H',
            hash: compute_script_hash(&script),
            confirmed_height,
            txinfo,
        };
        TxHistoryRow { key }
    }

    fn filter(code: u8, hash_prefix: &[u8]) -> Bytes {
        [&[code], hash_prefix].concat()
    }

    fn prefix_end(code: u8, hash: &[u8]) -> Bytes {
        bincode::serialize(&(code, full_hash(&hash[..]), std::u32::MAX)).unwrap()
    }

    fn prefix_height(code: u8, hash: &[u8], height: u32) -> Bytes {
        bincode::config()
            .big_endian()
            .serialize(&(code, full_hash(&hash[..]), height))
            .unwrap()
    }

    pub fn into_row(self) -> DBRow {
        DBRow {
            key: bincode::config().big_endian().serialize(&self.key).unwrap(),
            value: vec![],
        }
    }

    pub fn from_row(row: DBRow) -> Self {
        let key = bincode::config()
            .big_endian()
            .deserialize(&row.key)
            .expect("failed to deserialize TxHistoryKey");
        TxHistoryRow { key }
    }

    pub fn get_txid(&self) -> Txid {
        self.key.txinfo.get_txid()
    }
    fn get_funded_outpoint(&self) -> OutPoint {
        self.key.txinfo.get_funded_outpoint()
    }
}

impl TxHistoryInfo {
    // for funding rows, returns the funded output.
    // for spending rows, returns the spent previous output.
    pub fn get_funded_outpoint(&self) -> OutPoint {
        match self {
            TxHistoryInfo::Funding(ref info) => OutPoint {
                txid: deserialize(&info.txid).unwrap(),
                vout: info.vout as u32,
            },
            TxHistoryInfo::Spending(ref info) => OutPoint {
                txid: deserialize(&info.prev_txid).unwrap(),
                vout: info.prev_vout as u32,
            },
        }
    }
}

#[derive(Serialize, Deserialize)]
struct TxEdgeKey {
    code: u8,
    funding_txid: FullHash,
    funding_vout: u16,
    spending_txid: FullHash,
    spending_vin: u16,
}

struct TxEdgeRow {
    key: TxEdgeKey,
}

impl TxEdgeRow {
    fn new(
        funding_txid: FullHash,
        funding_vout: u16,
        spending_txid: FullHash,
        spending_vin: u16,
    ) -> Self {
        let key = TxEdgeKey {
            code: b'S',
            funding_txid,
            funding_vout,
            spending_txid,
            spending_vin,
        };
        TxEdgeRow { key }
    }

    fn filter(outpoint: &OutPoint) -> Bytes {
        // TODO build key without using bincode? [ b"S", &outpoint.txid[..], outpoint.vout?? ].concat()
        bincode::serialize(&(b'S', full_hash(&outpoint.txid[..]), outpoint.vout as u16)).unwrap()
    }

    fn into_row(self) -> DBRow {
        DBRow {
            key: bincode::serialize(&self.key).unwrap(),
            value: vec![],
        }
    }

    fn from_row(row: DBRow) -> Self {
        TxEdgeRow {
            key: bincode::deserialize(&row.key).expect("failed to deserialize TxEdgeKey"),
        }
    }
}

#[derive(Serialize, Deserialize)]
struct ScriptCacheKey {
    code: u8,
    scripthash: FullHash,
}

struct StatsCacheRow {
    key: ScriptCacheKey,
    value: Bytes,
}

impl StatsCacheRow {
    fn new(scripthash: &[u8], stats: &ScriptStats, blockhash: &BlockHash) -> Self {
        StatsCacheRow {
            key: ScriptCacheKey {
                code: b'A',
                scripthash: full_hash(scripthash),
            },
            value: bincode::serialize(&(stats, blockhash)).unwrap(),
        }
    }

    pub fn key(scripthash: &[u8]) -> Bytes {
        [b"A", scripthash].concat()
    }

    fn into_row(self) -> DBRow {
        DBRow {
            key: bincode::serialize(&self.key).unwrap(),
            value: self.value,
        }
    }
}

type CachedUtxoMap = HashMap<(Txid, u32), (u32, Value)>; // (txid,vout) => (block_height,output_value)

struct UtxoCacheRow {
    key: ScriptCacheKey,
    value: Bytes,
}

impl UtxoCacheRow {
    fn new(scripthash: &[u8], utxos: &UtxoMap, blockhash: &BlockHash) -> Self {
        let utxos_cache = make_utxo_cache(utxos);

        UtxoCacheRow {
            key: ScriptCacheKey {
                code: b'U',
                scripthash: full_hash(scripthash),
            },
            value: bincode::serialize(&(utxos_cache, blockhash)).unwrap(),
        }
    }

    pub fn key(scripthash: &[u8]) -> Bytes {
        [b"U", scripthash].concat()
    }

    fn into_row(self) -> DBRow {
        DBRow {
            key: bincode::serialize(&self.key).unwrap(),
            value: self.value,
        }
    }
}

// keep utxo cache with just the block height (the hash/timestamp are read later from the headers to reconstruct BlockId)
// and use a (txid,vout) tuple instead of OutPoints (they don't play nicely with bincode serialization)
fn make_utxo_cache(utxos: &UtxoMap) -> CachedUtxoMap {
    utxos
        .iter()
        .map(|(outpoint, (blockid, value))| {
            (
                (outpoint.txid, outpoint.vout),
                (blockid.height as u32, *value),
            )
        })
        .collect()
}

fn from_utxo_cache(utxos_cache: CachedUtxoMap, chain: &ChainQuery) -> UtxoMap {
    utxos_cache
        .into_iter()
        .map(|((txid, vout), (height, value))| {
            let outpoint = OutPoint { txid, vout };
            let blockid = chain
                .blockid_by_height(height as usize)
                .expect("missing blockheader for valid utxo cache entry");
            (outpoint, (blockid, value))
        })
        .collect()
}<|MERGE_RESOLUTION|>--- conflicted
+++ resolved
@@ -1,11 +1,4 @@
-<<<<<<< HEAD
-=======
-use bitcoin::blockdata::script::Script;
-use bitcoin::hashes::sha256d::Hash as Sha256dHash;
-#[cfg(not(feature = "liquid"))]
-use bitcoin::util::merkleblock::MerkleBlock;
-use bitcoin::{BlockHash, Txid, VarInt};
->>>>>>> 2f8759e9
+use bincode::Options;
 use crypto::digest::Digest;
 use crypto::sha2::Sha256;
 use itertools::Itertools;
@@ -106,16 +99,6 @@
     pub vout: u32,
     pub confirmed: Option<BlockId>,
     pub value: Value,
-<<<<<<< HEAD
-=======
-
-    #[cfg(feature = "liquid")]
-    pub asset: elements::confidential::Asset,
-    #[cfg(feature = "liquid")]
-    pub nonce: elements::confidential::Nonce,
-    #[cfg(feature = "liquid")]
-    pub witness: elements::TxOutWitness,
->>>>>>> 2f8759e9
 }
 
 impl From<&Utxo> for OutPoint {
@@ -528,34 +511,11 @@
         // format as Utxo objects
         Ok(newutxos
             .into_iter()
-<<<<<<< HEAD
             .map(|(outpoint, (blockid, value))| Utxo {
                 txid: outpoint.txid,
                 vout: outpoint.vout,
                 value,
                 confirmed: Some(blockid),
-=======
-            .map(|(outpoint, (blockid, value))| {
-                // in elements/liquid chains, we have to lookup the txo in order to get its
-                // associated asset. the asset information could be kept in the db history rows
-                // alongside the value to avoid this.
-                #[cfg(feature = "liquid")]
-                let txo = self.lookup_txo(&outpoint).expect("missing utxo");
-
-                Utxo {
-                    txid: outpoint.txid,
-                    vout: outpoint.vout,
-                    value,
-                    confirmed: Some(blockid),
-
-                    #[cfg(feature = "liquid")]
-                    asset: txo.asset,
-                    #[cfg(feature = "liquid")]
-                    nonce: txo.nonce,
-                    #[cfg(feature = "liquid")]
-                    witness: txo.witness,
-                }
->>>>>>> 2f8759e9
             })
             .collect())
     }
@@ -1362,22 +1322,25 @@
     }
 
     fn prefix_height(code: u8, hash: &[u8], height: u32) -> Bytes {
-        bincode::config()
-            .big_endian()
+        bincode::options()
+            .with_big_endian()
             .serialize(&(code, full_hash(&hash[..]), height))
             .unwrap()
     }
 
     pub fn into_row(self) -> DBRow {
         DBRow {
-            key: bincode::config().big_endian().serialize(&self.key).unwrap(),
+            key: bincode::options()
+                .with_big_endian()
+                .serialize(&self.key)
+                .unwrap(),
             value: vec![],
         }
     }
 
     pub fn from_row(row: DBRow) -> Self {
-        let key = bincode::config()
-            .big_endian()
+        let key = bincode::options()
+            .with_big_endian()
             .deserialize(&row.key)
             .expect("failed to deserialize TxHistoryKey");
         TxHistoryRow { key }
