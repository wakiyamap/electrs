extern crate error_chain;
extern crate monacoin;
#[macro_use]
extern crate log;

extern crate electrs;

use error_chain::ChainedError;
use std::process;
use std::sync::{Arc, RwLock};
use std::time::Duration;

use electrs::{
    config::Config,
    daemon::Daemon,
    electrum::RPC as ElectrumRPC,
    errors::*,
    metrics::Metrics,
    new_index::{precache, ChainQuery, FetchFrom, Indexer, Mempool, Query, Store},
    rest,
    signal::Waiter,
};

fn fetch_from(config: &Config, store: &Store) -> FetchFrom {
    let mut jsonrpc_import = config.jsonrpc_import;
    if !jsonrpc_import {
        // switch over to jsonrpc after the initial sync is done
        jsonrpc_import = store.done_initial_sync();
    }

    if jsonrpc_import {
        // slower, uses JSONRPC (good for incremental updates)
        FetchFrom::Bitcoind
    } else {
        // faster, uses blk*.dat files (good for initial indexing)
        FetchFrom::BlkFiles
    }
}

fn run_server(config: Arc<Config>) -> Result<()> {
    let signal = Waiter::start();
    let metrics = Metrics::new(config.monitoring_addr);
    metrics.start();

    let daemon = Arc::new(Daemon::new(
        &config.daemon_dir,
        config.daemon_rpc_addr,
        config.cookie_getter(),
        config.network_type,
        signal.clone(),
        &metrics,
    )?);
    let store = Arc::new(Store::open(&config.db_path.join("newindex"), &config));
    let mut indexer = Indexer::open(
        Arc::clone(&store),
        fetch_from(&config, &store),
        &config,
        &metrics,
    );
    let mut tip = indexer.update(&daemon)?;

    let chain = Arc::new(ChainQuery::new(
        Arc::clone(&store),
        Arc::clone(&daemon),
        &config,
        &metrics,
    ));

    if let Some(ref precache_file) = config.precache_scripts {
        let precache_scripthashes = precache::scripthashes_from_file(precache_file.to_string())
            .expect("cannot load scripts to precache");
        precache::precache(&chain, precache_scripthashes);
    }

    let mempool = Arc::new(RwLock::new(Mempool::new(
        Arc::clone(&chain),
        &metrics,
        Arc::clone(&config),
    )));
    mempool.write().unwrap().update(&daemon)?;

    let query = Arc::new(Query::new(
        Arc::clone(&chain),
        Arc::clone(&mempool),
        Arc::clone(&daemon),
<<<<<<< HEAD
=======
        Arc::clone(&config),
        #[cfg(feature = "liquid")]
        asset_db,
>>>>>>> b3385f3c
    ));

    // TODO: configuration for which servers to start
    let rest_server = rest::run_server(Arc::clone(&config), Arc::clone(&query));
    let electrum_server = ElectrumRPC::start(Arc::clone(&config), Arc::clone(&query), &metrics);

    loop {
        if let Err(err) = signal.wait_sync(Duration::from_secs(5)) {
            info!("stopping server: {}", err);
            rest_server.stop();
            break;
        }

        // Index new blocks
        let current_tip = daemon.getbestblockhash()?;
        if current_tip != tip {
            indexer.update(&daemon)?;
            tip = current_tip;
        };

        // Update mempool
        mempool.write().unwrap().update(&daemon)?;

        // Update subscribed clients
        electrum_server.notify();
    }
    info!("server stopped");
    Ok(())
}

fn main() {
    let config = Arc::new(Config::from_args());
    if let Err(e) = run_server(config) {
        error!("server failed: {}", e.display_chain());
        process::exit(1);
    }
}<|MERGE_RESOLUTION|>--- conflicted
+++ resolved
@@ -83,12 +83,7 @@
         Arc::clone(&chain),
         Arc::clone(&mempool),
         Arc::clone(&daemon),
-<<<<<<< HEAD
-=======
         Arc::clone(&config),
-        #[cfg(feature = "liquid")]
-        asset_db,
->>>>>>> b3385f3c
     ));
 
     // TODO: configuration for which servers to start
