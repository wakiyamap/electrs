--- conflicted
+++ resolved
@@ -1,9 +1,6 @@
 extern crate electrs;
 
-<<<<<<< HEAD
-=======
 use bincode::Options;
->>>>>>> 2f8759e9
 use electrs::{
     config::Config,
     new_index::{Store, TxHistoryKey},
