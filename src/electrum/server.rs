--- conflicted
+++ resolved
@@ -5,15 +5,9 @@
 use std::sync::{Arc, Mutex};
 use std::thread;
 
-<<<<<<< HEAD
-=======
-use bitcoin::hashes::sha256d::Hash as Sha256dHash;
-use bitcoin::Txid;
->>>>>>> 499e5807
 use crypto::digest::Digest;
 use crypto::sha2::Sha256;
 use error_chain::ChainedError;
-use monacoin::hashes::hex::{FromHex, ToHex};
 use monacoin::hashes::sha256d::Hash as Sha256dHash;
 use monacoin::Txid;
 use serde_json::{from_str, Value};
@@ -275,7 +269,7 @@
         let status_hash = get_status_hash(history_txids, &self.query)
             .map_or(Value::Null, |h| json!(hex::encode(full_hash(&h[..]))));
 
-        if let None = self.status_hashes.insert(script_hash, status_hash.clone()) {
+        if self.status_hashes.insert(script_hash, status_hash.clone()).is_none() {
             self.stats.subscriptions.inc();
         }
         Ok(status_hash)
