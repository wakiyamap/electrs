--- conflicted
+++ resolved
@@ -247,12 +247,7 @@
         let mut job = self.queue.write().unwrap().pop().unwrap();
         debug!("processing {:?}", job);
 
-<<<<<<< HEAD
-                health_check.addr = Some(addr);
-            };
-=======
         let was_healthy = job.is_healthy();
->>>>>>> 499e5807
 
         match self.check_server(&job.addr, &job.hostname, job.service) {
             Ok(features) => {
