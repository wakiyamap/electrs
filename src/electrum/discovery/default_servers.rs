--- conflicted
+++ resolved
@@ -3,493 +3,76 @@
 
 pub fn add_default_servers(discovery: &DiscoveryManager, network: Network) {
     match network {
-<<<<<<< HEAD
         Network::Monacoin => {
-            discovery.add_default_server(
-                "fst2ox5p4evi5jj23kdczumzfgrrzopo7itao6fxqiowr4bufvbjkxad.onion".into(),
-                vec![Service::Tcp(50001), Service::Ssl(50002)],
-            );
-            discovery.add_default_server(
-                "electrumx3.monacoin.nl".into(),
-                vec![Service::Tcp(50001), Service::Ssl(50002)],
-            );
-            discovery.add_default_server(
-                "102.67.136.247".into(),
-                vec![Service::Tcp(50001), Service::Ssl(50002)],
-            );
-            discovery.add_default_server(
-                "ri7rzlmdaf4eqbza.onion".into(),
-                vec![Service::Tcp(50001), Service::Ssl(50002)],
-            );
-            discovery.add_default_server(
-                "133.167.67.203".into(),
-                vec![Service::Tcp(50001), Service::Ssl(50002)],
-            );
-            discovery.add_default_server(
-                "103.125.218.246".into(),
-                vec![Service::Tcp(50001), Service::Ssl(50002)],
-            );
-            discovery.add_default_server(
-                "ylx5ejgbmxf2m3ymdbw4tkcx2w4vaxkwyzjbtsghadmnwpq6yaqfi7qd.onion	".into(),
-                vec![Service::Tcp(50001), Service::Ssl(50002)],
-            );
-            discovery.add_default_server(
-                "electrumx.tamami-foundation.org".into(),
-                vec![Service::Tcp(50001), Service::Ssl(50002)],
-            );
-            discovery.add_default_server(
-                "electrumx1.monacoin.ninja".into(),
-                vec![Service::Tcp(50001), Service::Ssl(50002)],
-            );
-        }
-        Network::MonacoinTestnet => {
-            discovery.add_default_server(
-                "electrumx2.testnet.monacoin.ninja".into(),
-                vec![Service::Tcp(51001), Service::Ssl(51002)],
-            );
-            discovery.add_default_server(
-                "electrumx1.testnet.monacoin.nl".into(),
-                vec![Service::Tcp(51001), Service::Ssl(51002)],
-            );
-=======
-        Network::Bitcoin => {
             discovery
                 .add_default_server(
-                    "3smoooajg7qqac2y.onion".into(),
+                    "fst2ox5p4evi5jj23kdczumzfgrrzopo7itao6fxqiowr4bufvbjkxad.onion".into(),
                     vec![Service::Tcp(50001), Service::Ssl(50002)],
                 )
                 .ok();
             discovery
                 .add_default_server(
-                    "81-7-10-251.blue.kundencontroller.de".into(),
-                    vec![Service::Ssl(50002)],
-                )
-                .ok();
-            discovery
-                .add_default_server(
-                    "E-X.not.fyi".into(),
+                    "electrumx3.monacoin.nl".into(),
                     vec![Service::Tcp(50001), Service::Ssl(50002)],
                 )
                 .ok();
             discovery
                 .add_default_server(
-                    "VPS.hsmiths.com".into(),
+                    "102.67.136.247".into(),
                     vec![Service::Tcp(50001), Service::Ssl(50002)],
                 )
                 .ok();
             discovery
                 .add_default_server(
-                    "b.ooze.cc".into(),
+                    "ri7rzlmdaf4eqbza.onion".into(),
                     vec![Service::Tcp(50001), Service::Ssl(50002)],
                 )
                 .ok();
             discovery
                 .add_default_server(
-                    "bauerjda5hnedjam.onion".into(),
+                    "133.167.67.203".into(),
                     vec![Service::Tcp(50001), Service::Ssl(50002)],
                 )
                 .ok();
             discovery
                 .add_default_server(
-                    "bauerjhejlv6di7s.onion".into(),
+                    "103.125.218.246".into(),
                     vec![Service::Tcp(50001), Service::Ssl(50002)],
                 )
                 .ok();
             discovery
                 .add_default_server(
-                    "bitcoin.corgi.party".into(),
+                    "ylx5ejgbmxf2m3ymdbw4tkcx2w4vaxkwyzjbtsghadmnwpq6yaqfi7qd.onion	".into(),
                     vec![Service::Tcp(50001), Service::Ssl(50002)],
                 )
                 .ok();
             discovery
                 .add_default_server(
-                    "bitcoin3nqy3db7c.onion".into(),
+                    "electrumx.tamami-foundation.org".into(),
                     vec![Service::Tcp(50001), Service::Ssl(50002)],
                 )
                 .ok();
             discovery
                 .add_default_server(
-                    "bitcoins.sk".into(),
-                    vec![Service::Tcp(50001), Service::Ssl(50002)],
-                )
-                .ok();
-            discovery
-                .add_default_server(
-                    "btc.cihar.com".into(),
-                    vec![Service::Tcp(50001), Service::Ssl(50002)],
-                )
-                .ok();
-            discovery
-                .add_default_server(
-                    "btc.xskyx.net".into(),
-                    vec![Service::Tcp(50001), Service::Ssl(50002)],
-                )
-                .ok();
-            discovery
-                .add_default_server(
-                    "currentlane.lovebitco.in".into(),
-                    vec![Service::Tcp(50001), Service::Ssl(50002)],
-                )
-                .ok();
-            discovery
-                .add_default_server(
-                    "daedalus.bauerj.eu".into(),
-                    vec![Service::Tcp(50001), Service::Ssl(50002)],
-                )
-                .ok();
-            discovery
-                .add_default_server(
-                    "electrum.jochen-hoenicke.de".into(),
-                    vec![Service::Tcp(50003), Service::Ssl(50005)],
-                )
-                .ok();
-            discovery
-                .add_default_server(
-                    "dragon085.startdedicated.de".into(),
-                    vec![Service::Ssl(50002)],
-                )
-                .ok();
-            discovery
-                .add_default_server(
-                    "e-1.claudioboxx.com".into(),
-                    vec![Service::Tcp(50001), Service::Ssl(50002)],
-                )
-                .ok();
-            discovery
-                .add_default_server(
-                    "e.keff.org".into(),
-                    vec![Service::Tcp(50001), Service::Ssl(50002)],
-                )
-                .ok();
-            discovery
-                .add_default_server(
-                    "electrum-server.ninja".into(),
-                    vec![Service::Tcp(50001), Service::Ssl(50002)],
-                )
-                .ok();
-            discovery
-                .add_default_server(
-                    "electrum-unlimited.criptolayer.net".into(),
-                    vec![Service::Ssl(50002)],
-                )
-                .ok();
-            discovery
-                .add_default_server(
-                    "electrum.eff.ro".into(),
-                    vec![Service::Tcp(50001), Service::Ssl(50002)],
-                )
-                .ok();
-            discovery
-                .add_default_server(
-                    "electrum.festivaldelhumor.org".into(),
-                    vec![Service::Tcp(50001), Service::Ssl(50002)],
-                )
-                .ok();
-            discovery
-                .add_default_server(
-                    "electrum.hsmiths.com".into(),
-                    vec![Service::Tcp(50001), Service::Ssl(50002)],
-                )
-                .ok();
-            discovery
-                .add_default_server(
-                    "electrum.leblancnet.us".into(),
-                    vec![Service::Tcp(50001), Service::Ssl(50002)],
-                )
-                .ok();
-            discovery
-                .add_default_server("electrum.mindspot.org".into(), vec![Service::Ssl(50002)])
-                .ok();
-            discovery
-                .add_default_server(
-                    "electrum.qtornado.com".into(),
-                    vec![Service::Tcp(50001), Service::Ssl(50002)],
-                )
-                .ok();
-            discovery
-                .add_default_server("electrum.taborsky.cz".into(), vec![Service::Ssl(50002)])
-                .ok();
-            discovery
-                .add_default_server(
-                    "electrum.villocq.com".into(),
-                    vec![Service::Tcp(50001), Service::Ssl(50002)],
-                )
-                .ok();
-            discovery
-                .add_default_server(
-                    "electrum2.eff.ro".into(),
-                    vec![Service::Tcp(50001), Service::Ssl(50002)],
-                )
-                .ok();
-            discovery
-                .add_default_server(
-                    "electrum2.villocq.com".into(),
-                    vec![Service::Tcp(50001), Service::Ssl(50002)],
-                )
-                .ok();
-            discovery
-                .add_default_server(
-                    "electrumx.bot.nu".into(),
-                    vec![Service::Tcp(50001), Service::Ssl(50002)],
-                )
-                .ok();
-            discovery
-                .add_default_server(
-                    "electrumx.ddns.net".into(),
-                    vec![Service::Tcp(50001), Service::Ssl(50002)],
-                )
-                .ok();
-            discovery
-                .add_default_server("electrumx.ftp.sh".into(), vec![Service::Ssl(50002)])
-                .ok();
-            discovery
-                .add_default_server(
-                    "electrumx.ml".into(),
-                    vec![Service::Tcp(50001), Service::Ssl(50002)],
-                )
-                .ok();
-            discovery
-                .add_default_server(
-                    "electrumx.soon.it".into(),
-                    vec![Service::Tcp(50001), Service::Ssl(50002)],
-                )
-                .ok();
-            discovery
-                .add_default_server("electrumxhqdsmlu.onion".into(), vec![Service::Tcp(50001)])
-                .ok();
-            discovery
-                .add_default_server(
-                    "elx01.knas.systems".into(),
-                    vec![Service::Tcp(50001), Service::Ssl(50002)],
-                )
-                .ok();
-            discovery
-                .add_default_server(
-                    "enode.duckdns.org".into(),
-                    vec![Service::Tcp(50001), Service::Ssl(50002)],
-                )
-                .ok();
-            discovery
-                .add_default_server(
-                    "fedaykin.goip.de".into(),
-                    vec![Service::Tcp(50001), Service::Ssl(50002)],
-                )
-                .ok();
-            discovery
-                .add_default_server(
-                    "fn.48.org".into(),
-                    vec![Service::Tcp(50003), Service::Ssl(50002)],
-                )
-                .ok();
-            discovery
-                .add_default_server(
-                    "helicarrier.bauerj.eu".into(),
-                    vec![Service::Tcp(50001), Service::Ssl(50002)],
-                )
-                .ok();
-            discovery
-                .add_default_server(
-                    "hsmiths4fyqlw5xw.onion".into(),
-                    vec![Service::Tcp(50001), Service::Ssl(50002)],
-                )
-                .ok();
-            discovery
-                .add_default_server(
-                    "hsmiths5mjk6uijs.onion".into(),
-                    vec![Service::Tcp(50001), Service::Ssl(50002)],
-                )
-                .ok();
-            discovery
-                .add_default_server(
-                    "icarus.tetradrachm.net".into(),
-                    vec![Service::Tcp(50001), Service::Ssl(50002)],
-                )
-                .ok();
-            discovery
-                .add_default_server(
-                    "electrum.emzy.de".into(),
-                    vec![Service::Tcp(50001), Service::Ssl(50002)],
-                )
-                .ok();
-            discovery
-                .add_default_server(
-                    "ndnd.selfhost.eu".into(),
-                    vec![Service::Tcp(50001), Service::Ssl(50002)],
-                )
-                .ok();
-            discovery
-                .add_default_server("ndndword5lpb7eex.onion".into(), vec![Service::Tcp(50001)])
-                .ok();
-            discovery
-                .add_default_server(
-                    "orannis.com".into(),
-                    vec![Service::Tcp(50001), Service::Ssl(50002)],
-                )
-                .ok();
-            discovery
-                .add_default_server(
-                    "ozahtqwp25chjdjd.onion".into(),
-                    vec![Service::Tcp(50001), Service::Ssl(50002)],
-                )
-                .ok();
-            discovery
-                .add_default_server(
-                    "qtornadoklbgdyww.onion".into(),
-                    vec![Service::Tcp(50001), Service::Ssl(50002)],
-                )
-                .ok();
-            discovery
-                .add_default_server("rbx.curalle.ovh".into(), vec![Service::Ssl(50002)])
-                .ok();
-            discovery
-                .add_default_server("s7clinmo4cazmhul.onion".into(), vec![Service::Tcp(50001)])
-                .ok();
-            discovery
-                .add_default_server(
-                    "tardis.bauerj.eu".into(),
-                    vec![Service::Tcp(50001), Service::Ssl(50002)],
-                )
-                .ok();
-            discovery
-                .add_default_server("technetium.network".into(), vec![Service::Ssl(50002)])
-                .ok();
-            discovery
-                .add_default_server(
-                    "tomscryptos.com".into(),
-                    vec![Service::Tcp(50001), Service::Ssl(50002)],
-                )
-                .ok();
-            discovery
-                .add_default_server(
-                    "ulrichard.ch".into(),
-                    vec![Service::Tcp(50001), Service::Ssl(50002)],
-                )
-                .ok();
-            discovery
-                .add_default_server(
-                    "vmd27610.contaboserver.net".into(),
-                    vec![Service::Tcp(50001), Service::Ssl(50002)],
-                )
-                .ok();
-            discovery
-                .add_default_server(
-                    "vmd30612.contaboserver.net".into(),
-                    vec![Service::Tcp(50001), Service::Ssl(50002)],
-                )
-                .ok();
-            discovery
-                .add_default_server(
-                    "wsw6tua3xl24gsmi264zaep6seppjyrkyucpsmuxnjzyt3f3j6swshad.onion".into(),
-                    vec![Service::Tcp(50001), Service::Ssl(50002)],
-                )
-                .ok();
-            discovery
-                .add_default_server(
-                    "xray587.startdedicated.de".into(),
-                    vec![Service::Ssl(50002)],
-                )
-                .ok();
-            discovery
-                .add_default_server(
-                    "yuio.top".into(),
-                    vec![Service::Tcp(50001), Service::Ssl(50002)],
-                )
-                .ok();
-            discovery
-                .add_default_server(
-                    "bitcoin.dragon.zone".into(),
-                    vec![Service::Tcp(50003), Service::Ssl(50004)],
-                )
-                .ok();
-            discovery
-                .add_default_server(
-                    "ecdsa.net".into(),
-                    vec![Service::Tcp(50001), Service::Ssl(110)],
-                )
-                .ok();
-            discovery
-                .add_default_server("btc.usebsv.com".into(), vec![Service::Ssl(50006)])
-                .ok();
-            discovery
-                .add_default_server(
-                    "e2.keff.org".into(),
-                    vec![Service::Tcp(50001), Service::Ssl(50002)],
-                )
-                .ok();
-            discovery
-                .add_default_server("electrum.hodlister.co".into(), vec![Service::Ssl(50002)])
-                .ok();
-            discovery
-                .add_default_server("electrum3.hodlister.co".into(), vec![Service::Ssl(50002)])
-                .ok();
-            discovery
-                .add_default_server("electrum5.hodlister.co".into(), vec![Service::Ssl(50002)])
-                .ok();
-            discovery
-                .add_default_server(
-                    "electrumx.electricnewyear.net".into(),
-                    vec![Service::Ssl(50002)],
-                )
-                .ok();
-            discovery
-                .add_default_server(
-                    "fortress.qtornado.com".into(),
-                    vec![Service::Tcp(50001), Service::Ssl(443)],
-                )
-                .ok();
-            discovery
-                .add_default_server(
-                    "green-gold.westeurope.cloudapp.azure.com".into(),
-                    vec![Service::Tcp(56001), Service::Ssl(56002)],
-                )
-                .ok();
-            discovery
-                .add_default_server(
-                    "electrumx.erbium.eu".into(),
+                    "electrumx1.monacoin.ninja".into(),
                     vec![Service::Tcp(50001), Service::Ssl(50002)],
                 )
                 .ok();
         }
-        Network::Testnet => {
+        Network::MonacoinTestnet => {
             discovery
                 .add_default_server(
-                    "hsmithsxurybd7uh.onion".into(),
-                    vec![Service::Tcp(53011), Service::Ssl(53012)],
-                )
-                .ok();
-            discovery
-                .add_default_server(
-                    "testnet.hsmiths.com".into(),
-                    vec![Service::Tcp(53011), Service::Ssl(53012)],
-                )
-                .ok();
-            discovery
-                .add_default_server(
-                    "testnet.qtornado.com".into(),
+                    "electrumx2.testnet.monacoin.ninja".into(),
                     vec![Service::Tcp(51001), Service::Ssl(51002)],
                 )
                 .ok();
             discovery
                 .add_default_server(
-                    "testnet1.bauerj.eu".into(),
-                    vec![Service::Tcp(50001), Service::Ssl(50002)],
-                )
-                .ok();
-            discovery
-                .add_default_server(
-                    "tn.not.fyi".into(),
-                    vec![Service::Tcp(55001), Service::Ssl(55002)],
-                )
-                .ok();
-            discovery
-                .add_default_server(
-                    "bitcoin.cluelessperson.com".into(),
+                    "electrumx1.testnet.monacoin.nl".into(),
                     vec![Service::Tcp(51001), Service::Ssl(51002)],
                 )
                 .ok();
->>>>>>> 499e5807
         }
-
         _ => (),
     }
 }