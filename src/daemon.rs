use std::collections::{HashMap, HashSet};
use std::io::{BufRead, BufReader, Lines, Write};
use std::net::{SocketAddr, TcpStream};
use std::path::PathBuf;
use std::sync::{Arc, Mutex};
use std::time::Duration;

use monacoin::hashes::hex::{FromHex, ToHex};
use monacoin::{BlockHash, Txid};
use serde_json::{from_str, from_value, Value};

use monacoin::consensus::encode::{deserialize, serialize};

use crate::chain::{Block, BlockHeader, Network, Transaction};
use crate::metrics::{HistogramOpts, HistogramVec, Metrics};
use crate::signal::Waiter;
use crate::util::HeaderList;

use crate::errors::*;

fn parse_hash<T>(value: &Value) -> Result<T>
where
    T: FromHex,
{
    Ok(T::from_hex(
        value
            .as_str()
            .chain_err(|| format!("non-string value: {}", value))?,
    )
    .chain_err(|| format!("non-hex value: {}", value))?)
}

fn header_from_value(value: Value) -> Result<BlockHeader> {
    let header_hex = value
        .as_str()
        .chain_err(|| format!("non-string header: {}", value))?;
    let header_bytes = hex::decode(header_hex).chain_err(|| "non-hex header")?;
    Ok(
        deserialize(&header_bytes)
            .chain_err(|| format!("failed to parse header {}", header_hex))?,
    )
}

fn block_from_value(value: Value) -> Result<Block> {
    let block_hex = value.as_str().chain_err(|| "non-string block")?;
    let block_bytes = hex::decode(block_hex).chain_err(|| "non-hex block")?;
    Ok(deserialize(&block_bytes).chain_err(|| format!("failed to parse block {}", block_hex))?)
}

fn tx_from_value(value: Value) -> Result<Transaction> {
    let tx_hex = value.as_str().chain_err(|| "non-string tx")?;
    let tx_bytes = hex::decode(tx_hex).chain_err(|| "non-hex tx")?;
    Ok(deserialize(&tx_bytes).chain_err(|| format!("failed to parse tx {}", tx_hex))?)
}

/// Parse JSONRPC error code, if exists.
fn parse_error_code(err: &Value) -> Option<i64> {
    err.as_object()?.get("code")?.as_i64()
}

fn parse_jsonrpc_reply(mut reply: Value, method: &str, expected_id: u64) -> Result<Value> {
    if let Some(reply_obj) = reply.as_object_mut() {
        if let Some(err) = reply_obj.get("error") {
            if !err.is_null() {
                if let Some(code) = parse_error_code(&err) {
                    match code {
                        // RPC_IN_WARMUP -> retry by later reconnection
                        -28 => bail!(ErrorKind::Connection(err.to_string())),
                        _ => bail!("{} RPC error: {}", method, err),
                    }
                }
            }
        }
        let id = reply_obj
            .get("id")
            .chain_err(|| format!("no id in reply: {:?}", reply_obj))?
            .clone();
        if id != expected_id {
            bail!(
                "wrong {} response id {}, expected {}",
                method,
                id,
                expected_id
            );
        }
        if let Some(result) = reply_obj.get_mut("result") {
            return Ok(result.take());
        }
        bail!("no result in reply: {:?}", reply_obj);
    }
    bail!("non-object reply: {:?}", reply);
}

#[derive(Serialize, Deserialize, Debug)]
pub struct BlockchainInfo {
    pub chain: String,
    pub blocks: u32,
    pub headers: u32,
    pub bestblockhash: String,
    pub pruned: bool,
    pub verificationprogress: f32,
    pub initialblockdownload: Option<bool>,
}

#[derive(Serialize, Deserialize, Debug)]
struct NetworkInfo {
    version: u64,
    subversion: String,
    relayfee: f64, // in BTC/kB
}

pub trait CookieGetter: Send + Sync {
    fn get(&self) -> Result<Vec<u8>>;
}

struct Connection {
    tx: TcpStream,
    rx: Lines<BufReader<TcpStream>>,
    cookie_getter: Arc<dyn CookieGetter>,
    addr: SocketAddr,
    signal: Waiter,
}

fn tcp_connect(addr: SocketAddr, signal: &Waiter) -> Result<TcpStream> {
    loop {
        match TcpStream::connect(addr) {
            Ok(conn) => return Ok(conn),
            Err(err) => {
                warn!("failed to connect daemon at {}: {}", addr, err);
                signal.wait(Duration::from_secs(3), false)?;
                continue;
            }
        }
    }
}

impl Connection {
    fn new(
        addr: SocketAddr,
        cookie_getter: Arc<dyn CookieGetter>,
        signal: Waiter,
    ) -> Result<Connection> {
        let conn = tcp_connect(addr, &signal)?;
        let reader = BufReader::new(
            conn.try_clone()
                .chain_err(|| format!("failed to clone {:?}", conn))?,
        );
        Ok(Connection {
            tx: conn,
            rx: reader.lines(),
            cookie_getter,
            addr,
            signal,
        })
    }

    fn reconnect(&self) -> Result<Connection> {
        Connection::new(self.addr, self.cookie_getter.clone(), self.signal.clone())
    }

    fn send(&mut self, request: &str) -> Result<()> {
        let cookie = &self.cookie_getter.get()?;
        let msg = format!(
            "POST / HTTP/1.1\nAuthorization: Basic {}\nContent-Length: {}\n\n{}",
            base64::encode(cookie),
            request.len(),
            request,
        );
        self.tx.write_all(msg.as_bytes()).chain_err(|| {
            ErrorKind::Connection("disconnected from daemon while sending".to_owned())
        })
    }

    fn recv(&mut self) -> Result<String> {
        // TODO: use proper HTTP parser.
        let mut in_header = true;
        let mut contents: Option<String> = None;
        let iter = self.rx.by_ref();
        let status = iter
            .next()
            .chain_err(|| {
                ErrorKind::Connection("disconnected from daemon while receiving".to_owned())
            })?
            .chain_err(|| "failed to read status")?;
        let mut headers = HashMap::new();
        for line in iter {
            let line = line.chain_err(|| ErrorKind::Connection("failed to read".to_owned()))?;
            if line.is_empty() {
                in_header = false; // next line should contain the actual response.
            } else if in_header {
                let parts: Vec<&str> = line.splitn(2, ": ").collect();
                if parts.len() == 2 {
                    headers.insert(parts[0].to_owned(), parts[1].to_owned());
                } else {
                    warn!("invalid header: {:?}", line);
                }
            } else {
                contents = Some(line);
                break;
            }
        }

        let contents =
            contents.chain_err(|| ErrorKind::Connection("no reply from daemon".to_owned()))?;
        let contents_length: &str = headers
            .get("Content-Length")
            .chain_err(|| format!("Content-Length is missing: {:?}", headers))?;
        let contents_length: usize = contents_length
            .parse()
            .chain_err(|| format!("invalid Content-Length: {:?}", contents_length))?;

        let expected_length = contents_length - 1; // trailing EOL is skipped
        if expected_length != contents.len() {
            bail!(ErrorKind::Connection(format!(
                "expected {} bytes, got {}",
                expected_length,
                contents.len()
            )));
        }

        Ok(if status == "HTTP/1.1 200 OK" {
            contents
        } else if status == "HTTP/1.1 500 Internal Server Error" {
            warn!("HTTP status: {}", status);
            contents // the contents should have a JSONRPC error field
        } else {
            bail!(
                "request failed {:?}: {:?} = {:?}",
                status,
                headers,
                contents
            );
        })
    }
}

struct Counter {
    value: Mutex<u64>,
}

impl Counter {
    fn new() -> Self {
        Counter {
            value: Mutex::new(0),
        }
    }

    fn next(&self) -> u64 {
        let mut value = self.value.lock().unwrap();
        *value += 1;
        *value
    }
}

pub struct Daemon {
    daemon_dir: PathBuf,
    blocks_dir: PathBuf,
    network: Network,
    conn: Mutex<Connection>,
    message_id: Counter, // for monotonic JSONRPC 'id'
    signal: Waiter,

    // monitoring
    latency: HistogramVec,
    size: HistogramVec,
}

impl Daemon {
    pub fn new(
        daemon_dir: &PathBuf,
        blocks_dir: &PathBuf,
        daemon_rpc_addr: SocketAddr,
        cookie_getter: Arc<dyn CookieGetter>,
        network: Network,
        signal: Waiter,
        metrics: &Metrics,
    ) -> Result<Daemon> {
        let daemon = Daemon {
            daemon_dir: daemon_dir.clone(),
            blocks_dir: blocks_dir.clone(),
            network,
            conn: Mutex::new(Connection::new(
                daemon_rpc_addr,
                cookie_getter,
                signal.clone(),
            )?),
            message_id: Counter::new(),
            signal: signal.clone(),
            latency: metrics.histogram_vec(
                HistogramOpts::new("daemon_rpc", "Monacoind RPC latency (in seconds)"),
                &["method"],
            ),
            size: metrics.histogram_vec(
                HistogramOpts::new("daemon_bytes", "Monacoind RPC size (in bytes)"),
                &["method", "dir"],
            ),
        };
        let network_info = daemon.getnetworkinfo()?;
        info!("{:?}", network_info);
        if network_info.version < 16_00_00 {
            bail!(
                "{} is not supported - please use Monacoind 0.16+",
                network_info.subversion,
            )
        }
        let blockchain_info = daemon.getblockchaininfo()?;
        info!("{:?}", blockchain_info);
        if blockchain_info.pruned {
            bail!("pruned node is not supported (use '-prune=0' monacoind flag)".to_owned())
        }
        loop {
            let info = daemon.getblockchaininfo()?;

            if !info.initialblockdownload.unwrap_or(false) && info.blocks == info.headers {
                break;
            }

            warn!(
<<<<<<< HEAD
                "waiting for monacoind sync to finish: {}/{} blocks, vertification progress: {:.3}%",
=======
                "waiting for bitcoind sync to finish: {}/{} blocks, verification progress: {:.3}%",
>>>>>>> 2f8759e9
                info.blocks,
                info.headers,
                info.verificationprogress * 100.0
            );
            signal.wait(Duration::from_secs(5), false)?;
        }
        Ok(daemon)
    }

    pub fn reconnect(&self) -> Result<Daemon> {
        Ok(Daemon {
            daemon_dir: self.daemon_dir.clone(),
            blocks_dir: self.blocks_dir.clone(),
            network: self.network,
            conn: Mutex::new(self.conn.lock().unwrap().reconnect()?),
            message_id: Counter::new(),
            signal: self.signal.clone(),
            latency: self.latency.clone(),
            size: self.size.clone(),
        })
    }

    pub fn list_blk_files(&self) -> Result<Vec<PathBuf>> {
        let path = self.blocks_dir.join("blk*.dat");
        debug!("listing block files at {:?}", path);
        let mut paths: Vec<PathBuf> = glob::glob(path.to_str().unwrap())
            .chain_err(|| "failed to list blk*.dat files")?
            .map(|res| res.unwrap())
            .collect();
        paths.sort();
        Ok(paths)
    }

    pub fn magic(&self) -> u32 {
        self.network.magic()
    }

    fn call_jsonrpc(&self, method: &str, request: &Value) -> Result<Value> {
        let mut conn = self.conn.lock().unwrap();
        let timer = self.latency.with_label_values(&[method]).start_timer();
        let request = request.to_string();
        conn.send(&request)?;
        self.size
            .with_label_values(&[method, "send"])
            .observe(request.len() as f64);
        let response = conn.recv()?;
        let result: Value = from_str(&response).chain_err(|| "invalid JSON")?;
        timer.observe_duration();
        self.size
            .with_label_values(&[method, "recv"])
            .observe(response.len() as f64);
        Ok(result)
    }

    fn handle_request_batch(&self, method: &str, params_list: &[Value]) -> Result<Vec<Value>> {
        let id = self.message_id.next();
        let reqs = params_list
            .iter()
            .map(|params| json!({"method": method, "params": params, "id": id}))
            .collect();
        let mut results = vec![];
        let mut replies = self.call_jsonrpc(method, &reqs)?;
        if let Some(replies_vec) = replies.as_array_mut() {
            for reply in replies_vec {
                results.push(parse_jsonrpc_reply(reply.take(), method, id)?)
            }
            return Ok(results);
        }
        bail!("non-array replies: {:?}", replies);
    }

    fn retry_request_batch(&self, method: &str, params_list: &[Value]) -> Result<Vec<Value>> {
        loop {
            match self.handle_request_batch(method, params_list) {
                Err(Error(ErrorKind::Connection(msg), _)) => {
<<<<<<< HEAD
                    warn!("reconnecting to monacoind: {}", msg);
                    self.signal.wait(Duration::from_secs(3))?;
=======
                    warn!("reconnecting to bitcoind: {}", msg);
                    self.signal.wait(Duration::from_secs(3), false)?;
>>>>>>> 2f8759e9
                    let mut conn = self.conn.lock().unwrap();
                    *conn = conn.reconnect()?;
                    continue;
                }
                result => return result,
            }
        }
    }

    fn request(&self, method: &str, params: Value) -> Result<Value> {
        let mut values = self.retry_request_batch(method, &[params])?;
        assert_eq!(values.len(), 1);
        Ok(values.remove(0))
    }

    fn requests(&self, method: &str, params_list: &[Value]) -> Result<Vec<Value>> {
        self.retry_request_batch(method, params_list)
    }

    // monacoind JSONRPC API:

    pub fn getblockchaininfo(&self) -> Result<BlockchainInfo> {
        let info: Value = self.request("getblockchaininfo", json!([]))?;
        Ok(from_value(info).chain_err(|| "invalid blockchain info")?)
    }

    fn getnetworkinfo(&self) -> Result<NetworkInfo> {
        let info: Value = self.request("getnetworkinfo", json!([]))?;
        Ok(from_value(info).chain_err(|| "invalid network info")?)
    }

    pub fn getbestblockhash(&self) -> Result<BlockHash> {
        parse_hash(&self.request("getbestblockhash", json!([]))?)
    }

    pub fn getblockheader(&self, blockhash: &BlockHash) -> Result<BlockHeader> {
        header_from_value(self.request(
            "getblockheader",
            json!([blockhash.to_hex(), /*verbose=*/ false]),
        )?)
    }

    pub fn getblockheaders(&self, heights: &[usize]) -> Result<Vec<BlockHeader>> {
        let heights: Vec<Value> = heights.iter().map(|height| json!([height])).collect();
        let params_list: Vec<Value> = self
            .requests("getblockhash", &heights)?
            .into_iter()
            .map(|hash| json!([hash, /*verbose=*/ false]))
            .collect();
        let mut result = vec![];
        for h in self.requests("getblockheader", &params_list)? {
            result.push(header_from_value(h)?);
        }
        Ok(result)
    }

    pub fn getblock(&self, blockhash: &BlockHash) -> Result<Block> {
        let block = block_from_value(
            self.request("getblock", json!([blockhash.to_hex(), /*verbose=*/ false]))?,
        )?;
        assert_eq!(block.block_hash(), *blockhash);
        Ok(block)
    }

    pub fn getblock_raw(&self, blockhash: &BlockHash, verbose: u32) -> Result<Value> {
        self.request("getblock", json!([blockhash.to_hex(), verbose]))
    }

    pub fn getblocks(&self, blockhashes: &[BlockHash]) -> Result<Vec<Block>> {
        let params_list: Vec<Value> = blockhashes
            .iter()
            .map(|hash| json!([hash.to_hex(), /*verbose=*/ false]))
            .collect();
        let values = self.requests("getblock", &params_list)?;
        let mut blocks = vec![];
        for value in values {
            blocks.push(block_from_value(value)?);
        }
        Ok(blocks)
    }

    pub fn gettransactions(&self, txhashes: &[&Txid]) -> Result<Vec<Transaction>> {
        let params_list: Vec<Value> = txhashes
            .iter()
            .map(|txhash| json!([txhash.to_hex(), /*verbose=*/ false]))
            .collect();

        let values = self.requests("getrawtransaction", &params_list)?;
        let mut txs = vec![];
        for value in values {
            txs.push(tx_from_value(value)?);
        }
        assert_eq!(txhashes.len(), txs.len());
        Ok(txs)
    }

    pub fn gettransaction_raw(
        &self,
        txid: &Txid,
        blockhash: &BlockHash,
        verbose: bool,
    ) -> Result<Value> {
        self.request(
            "getrawtransaction",
            json!([txid.to_hex(), verbose, blockhash]),
        )
    }

    pub fn getmempooltx(&self, txhash: &Txid) -> Result<Transaction> {
        let value = self.request(
            "getrawtransaction",
            json!([txhash.to_hex(), /*verbose=*/ false]),
        )?;
        tx_from_value(value)
    }

    pub fn getmempooltxids(&self) -> Result<HashSet<Txid>> {
        let res = self.request("getrawmempool", json!([/*verbose=*/ false]))?;
        Ok(serde_json::from_value(res).chain_err(|| "invalid getrawmempool reply")?)
    }

    pub fn broadcast(&self, tx: &Transaction) -> Result<Txid> {
        self.broadcast_raw(&hex::encode(serialize(tx)))
    }

    pub fn broadcast_raw(&self, txhex: &str) -> Result<Txid> {
        let txid = self.request("sendrawtransaction", json!([txhex]))?;
        Ok(
            Txid::from_hex(txid.as_str().chain_err(|| "non-string txid")?)
                .chain_err(|| "failed to parse txid")?,
        )
    }

    // Get estimated feerates for the provided confirmation targets using a batch RPC request
    // Missing estimates are logged but do not cause a failure, whatever is available is returned
    #[allow(clippy::float_cmp)]
    pub fn estimatesmartfee_batch(&self, conf_targets: &[u16]) -> Result<HashMap<u16, f64>> {
        let params_list: Vec<Value> = conf_targets.iter().map(|t| json!([t])).collect();

        Ok(self
            .requests("estimatesmartfee", &params_list)?
            .iter()
            .zip(conf_targets)
            .filter_map(|(reply, target)| {
                if !reply["errors"].is_null() {
                    warn!(
                        "failed estimating fee for target {}: {:?}",
                        target, reply["errors"]
                    );
                    // return None;
                    return Some((*target, -100_000f64));
                }

                let feerate = reply["feerate"]
                    .as_f64()
                    .unwrap_or_else(|| panic!("invalid estimatesmartfee response: {:?}", reply));

                if feerate == -1f64 {
                    warn!("not enough data to estimate fee for target {}", target);
                    return None;
                }

                // from BTC/kB to sat/b
                Some((*target, feerate * 100_000f64))
            })
            .collect())
    }

    fn get_all_headers(&self, tip: &BlockHash) -> Result<Vec<BlockHeader>> {
        let info: Value = self.request("getblockheader", json!([tip.to_hex()]))?;
        let tip_height = info
            .get("height")
            .expect("missing height")
            .as_u64()
            .expect("non-numeric height") as usize;
        let all_heights: Vec<usize> = (0..=tip_height).collect();
        let chunk_size = 100_000;
        let mut result = vec![];
        for heights in all_heights.chunks(chunk_size) {
            trace!("downloading {} block headers", heights.len());
            let mut headers = self.getblockheaders(&heights)?;
            assert!(headers.len() == heights.len());
            result.append(&mut headers);
        }

        let mut blockhash = BlockHash::default();
        for header in &result {
            assert_eq!(header.prev_blockhash, blockhash);
            blockhash = header.block_hash();
        }
        assert_eq!(blockhash, *tip);
        Ok(result)
    }

    // Returns a list of BlockHeaders in ascending height (i.e. the tip is last).
    pub fn get_new_headers(
        &self,
        indexed_headers: &HeaderList,
        bestblockhash: &BlockHash,
    ) -> Result<Vec<BlockHeader>> {
        // Iterate back over headers until known blockash is found:
        if indexed_headers.is_empty() {
            debug!("downloading all block headers up to {}", bestblockhash);
            return self.get_all_headers(bestblockhash);
        }
        debug!(
            "downloading new block headers ({} already indexed) from {}",
            indexed_headers.len(),
            bestblockhash,
        );
        let mut new_headers = vec![];
        let null_hash = BlockHash::default();
        let mut blockhash = *bestblockhash;
        while blockhash != null_hash {
            if indexed_headers.header_by_blockhash(&blockhash).is_some() {
                break;
            }
            let header = self
                .getblockheader(&blockhash)
                .chain_err(|| format!("failed to get {} header", blockhash))?;
            blockhash = header.prev_blockhash;
            new_headers.push(header);
        }
        trace!("downloaded {} block headers", new_headers.len());
        new_headers.reverse(); // so the tip is the last vector entry
        Ok(new_headers)
    }

    pub fn get_relayfee(&self) -> Result<f64> {
        let relayfee = self.getnetworkinfo()?.relayfee;

        // from BTC/kB to sat/b
        Ok(relayfee * 100_000f64)
    }
}<|MERGE_RESOLUTION|>--- conflicted
+++ resolved
@@ -316,11 +316,7 @@
             }
 
             warn!(
-<<<<<<< HEAD
-                "waiting for monacoind sync to finish: {}/{} blocks, vertification progress: {:.3}%",
-=======
-                "waiting for bitcoind sync to finish: {}/{} blocks, verification progress: {:.3}%",
->>>>>>> 2f8759e9
+                "waiting for monacoind sync to finish: {}/{} blocks, verification progress: {:.3}%",
                 info.blocks,
                 info.headers,
                 info.verificationprogress * 100.0
@@ -396,13 +392,8 @@
         loop {
             match self.handle_request_batch(method, params_list) {
                 Err(Error(ErrorKind::Connection(msg), _)) => {
-<<<<<<< HEAD
                     warn!("reconnecting to monacoind: {}", msg);
-                    self.signal.wait(Duration::from_secs(3))?;
-=======
-                    warn!("reconnecting to bitcoind: {}", msg);
                     self.signal.wait(Duration::from_secs(3), false)?;
->>>>>>> 2f8759e9
                     let mut conn = self.conn.lock().unwrap();
                     *conn = conn.reconnect()?;
                     continue;
